# Changelog

## master (unreleased)

### New features

* [#1591](https://github.com/bbatsov/projectile/issues/1591): Add `project.el` integration that will make Projectile the default provider for project lookup.
* Add new command `projectile-find-references` (bound to `C-c C-p ?` and `C-c C-p s x`).

### Bug fixed

* [#1799](https://github.com/bbatsov/projectile/pull/1799): Fix `projectile-open-projects` lists projects for which all buffers are closed.

## 2.6.0 (2022-10-25)

### New features

* [#1790](https://github.com/bbatsov/projectile/pull/1790): Add `src-dir` and `test-dir` properties for the mill project type.
* [#1778](https://github.com/bbatsov/projectile/pull/1778): Allow `projectile-replace` to select file extensions when using prefix arg (`C-u`).
* [#1757](https://github.com/bbatsov/projectile/pull/1757): Add support for the Pijul VCS.
* [#1745](https://github.com/bbatsov/projectile/pull/1745): Allow `projectile-update-project-type` to change project type precedence and remove project options.
* [#1699](https://github.com/bbatsov/projectile/pull/1699): `projectile-ripgrep` now supports [rg.el](https://github.com/dajva/rg.el).
* [#1712](https://github.com/bbatsov/projectile/issues/1712): Make it possible to hide Projectile's menu. See `projectile-show-menu`.
* [#1718](https://github.com/bbatsov/projectile/issues/1718): Add a project type definition for `GNUMakefile`.
<<<<<<< HEAD
* Add helpers for `dir-local-variables` for 3rd party use.
  Functions `projectile-add-dir-local-variable` and `projectile-delete-dir-local-variable`
  wraps their built-in counterparts. They always use `.dir-locals.el` from root of projectile project.

=======
* [#1747](https://github.com/bbatsov/projectile/pull/1747): Add support for preset-based install-commands for CMake projects.
* [#1768](https://github.com/bbatsov/projectile/pull/1768): Add support for disabling command caching on a per-project basis.
* [#1797](https://github.com/bbatsov/projectile/pull/1797): Make all project type attributes locally overridable.
* [#1803](https://github.com/bbatsov/projectile/pull/1803): Add support go-task/task.
>>>>>>> 95134e1b

### Bugs fixed

* [#1781](https://github.com/bbatsov/projectile/pull/1781): Fix `rails-rspec` and `rails-test` to use `app` instead of `lib` as `src-dir`.
* [#1762](https://github.com/bbatsov/projectile/pull/1762): Fix `projectile-globally-ignored-directories` unescaped regex.
* [#1713](https://github.com/bbatsov/projectile/issues/1731): Fix `projectile-discover-projects-in-directory` reordering known projects.
* [#1514](https://github.com/bbatsov/projectile/issues/1514): Fix `projectile-ag` global ignores not in effect.
* [#1714](https://github.com/bbatsov/projectile/issues/1714): Fix `projectile-discover-projects-in-directory` not interactive.
* [#1734](https://github.com/bbatsov/projectile/pull/1734): Make `projectile--find-matching-test` use `src-dir/test-dir` properties.
* [#1750](https://github.com/bbatsov/projectile/issues/1750): Fix source and test directories for Maven projects.
* [#1765](https://github.com/bbatsov/projectile/issues/1765): Fix `src-dir`/`test-dir` not defaulting to `"src/"` and `"test/"` with `projectile-toggle-between-implementation-and-test`.
* Fix version extraction logic.
* [1654](https://github.com/bbatsov/projectile/issues/1654) Fix consecutive duplicates appearing in command history.
* [#1755](https://github.com/bbatsov/projectile/issues/1755) Cache failure to find project root.

### Changes

* [#1785](https://github.com/bbatsov/projectile/pull/1785): Give the project type "go" higher precedence than universal types, namely "make".
* [#1447](https://github.com/bbatsov/projectile/issues/1447): Restructure the menu.
* [#1692](https://github.com/bbatsov/projectile/issues/1692): Enable minibuffer completions when reading shell-commands.
* Change the Grails project marker to `application.yml`.
* [#1789](https://github.com/bbatsov/projectile/pull/1789): Progress reporter for recursive progress discovery.
* [#1708](https://github.com/bbatsov/projectile/issues/1708): `projectile-ripgrep` now consistently searches hidden files.

## 2.5.0 (2021-08-10)

### New features

* [#1680](https://github.com/bbatsov/projectile/pull/1680): Add support for recursive project discovery.
* [#1671](https://github.com/bbatsov/projectile/pull/1671)/[#1679](https://github.com/bbatsov/projectile/pull/1679): Allow the `:test-dir` and `:src-dir` options of a project to be set to functions for more flexible test switching.
* [#1672](https://github.com/bbatsov/projectile/pull/1672): Add `projectile-<cmd>-use-comint-mode` variables (where `<cmd>` is `configure`, `compile`, `test`, `install`, `package`, or `run`). These enable interactive compilation buffers.
* [#1705](https://github.com/bbatsov/projectile/pull/1705): Add project detection for Nix flakes.

### Bugs fixed

* [#1550](https://github.com/bbatsov/projectile/issues/1550): Make `projectile-regenerate-tags` tramp-aware.
* [#1673](https://github.com/bbatsov/projectile/issues/1673): Fix CMake system-preset filename.
* [#1691](https://github.com/bbatsov/projectile/pull/1691): Fix `compilation-find-file` advice handling of directory.

### Changes

* Remove `pkg-info` dependency.

## 2.4.0 (2021-05-27)

### New features

* Add `projectile-update-project-type` function for updating the properties of existing project types.
* [#1658](https://github.com/bbatsov/projectile/pull/1658): New command `projectile-reset-known-projects`.
* [#1656](https://github.com/bbatsov/projectile/pull/1656): Add support for CMake configure, build and test presets. Enabled by setting `projectile-cmake-presets` to non-nil, disabled by default.
* Add optional parameters to `projectile-run-shell-command-in-root` and `projectile-run-async-shell-command-in-root`

### Changes

* Add `project` param to `projectile-generate-process-name`.
* [#1608](https://github.com/bbatsov/projectile/pull/1608): Use rebar3 build system by default for Erlang projects.
* Rename `projectile-project-root-files-functions` to `projectile-project-root-functions`.
* [#1647](https://github.com/bbatsov/projectile/issues/1647): Use "-B" in the mvn commands to avoid ANSI coloring clutter in the compile buffer
* [#1657](https://github.com/bbatsov/projectile/pull/1657): Add project detection for Debian packaging directories.
* [#1656](https://github.com/bbatsov/projectile/pull/1656): CMake compilation-dir removed to accommodate preset support, commands adjusted to run from project-root, with "build" still being the default build-directory. The non-preset test-command now uses "cmake" with "--target test" instead of "ctest".

### Bugs fixed

* [#1639](https://github.com/bbatsov/projectile/pull/1639): Do not ask twice for project running ielm, term and vterm.
* [#1250](https://github.com/bbatsov/projectile/issues/1250): Fix `projectile-globally-ignored-directories` not working with native indexing.
* [#1438](https://github.com/bbatsov/projectile/pull/1438): Make sure `projectile-files-via-ext-command` returns files, not errors.
* [#1450](https://github.com/bbatsov/projectile/pull/1450): Call `switch-project-action` within project's temp buffer.
* [#1340](https://github.com/bbatsov/projectile/pull/1340): Fix remote projects being removed if TRAMP can't connect.
* [#1655](https://github.com/bbatsov/projectile/pull/1655): Fix `projectile-replace-regexp` searching the wrong files when called with prefix arg.
* [#1659](https://github.com/bbatsov/projectile/issues/1659): Fix `projectile-project-vcs` to work outside a project.
* [#1637](https://github.com/bbatsov/projectile/pull/1661): Integrate with savehist-mode.

## 2.3.0 (2020-11-27)

### New features

* [#1517](https://github.com/bbatsov/projectile/issues/1517): Add project-specific compilation buffers and only ask to save files in the project when compiling.
* New functions `projectile-acquire-root` and `projectile-process-current-project-buffers-current`
* New project commands `projectile-package-project`, `projectile-install-project`.
* [#1539](https://github.com/bbatsov/projectile/pull/1539): New defcustom `projectile-auto-discover` controlling whether to automatically discover projects in the search path when `projectile-mode` activates.
* Add [emacs-eldev](https://github.com/doublep/eldev) project type.
* Add Dart project type.
* [#1555](https://github.com/bbatsov/projectile/pull/1555): Add search with ripgrep.
* Add Python-poetry project type.
* [#1576](https://github.com/bbatsov/projectile/pull/1576): Add OCaml [Dune](https://github.com/ocaml/dune) project type.
* Add [Mill](http://www.lihaoyi.com/mill/) project type.
* Auto-detect completion system, supporting `ido`, `ivy`, `helm` and the default completion system.

### Changes

* [#1540](https://github.com/bbatsov/projectile/pull/1540): Add default `test-suffix` to Angular projects.
* Add a `:project-file` param to `projectile-register-project-type`.
* [#1588](https://github.com/bbatsov/projectile/pull/1588): Improve performance of `projectile-ibuffer` with many buffers not in project.
* [#1601](https://github.com/bbatsov/projectile/pull/1601): Implement separate compilation command history for each project.

### Bugs fixed

* [#1377](https://github.com/bbatsov/projectile/issues/1377): Fix `projectile-regenerate-tags` directory.

## 2.2.0 (2020-06-10)

### New features

* [#1523](https://github.com/bbatsov/projectile/issues/1523): Add a new defcustom (`projectile-max-file-buffer-count`) controlling how many opened file buffers should Projectile maintain per project.
* Optional support for comments in .projectile dirconfig files using `projectile-dirconfig-comment-prefix`.
* [#1497](https://github.com/bbatsov/projectile/pull/1497): New command `projectile-run-gdb` (<kbd>x g</kbd> in `projectile-command-map`).
* Add [Bazel](https://bazel.build) project type.

### Bugs fixed

* [#1503](https://github.com/bbatsov/projectile/pull/1503): Leave archive before searching for the project root.

### Changes

* [#1528](https://github.com/bbatsov/projectile/pull/1528): Improve massively the performance of native indexing (it's around 10x faster now).

## 2.1.0 (2020-02-04)

### New features

* [#1486](https://github.com/bbatsov/projectile/pull/1486) Allow `projectile-run-shell/eshell/term/vterm/ielm` to start extra processes if invoked with the prefix argument.
* New command `projectile-run-vterm` (<kbd>x v</kbd> in `projectile-command-map`).
* Add `related-files-fn` option to use custom function to find test/impl/other files.
* [#1019](https://github.com/bbatsov/projectile/issues/1019): Jump to a test named the same way but in a different directory.
* [#982](https://github.com/bbatsov/projectile/issues/982): Add heuristic for projectile-find-matching-test.
* Support a list of functions for `related-files-fn` options and helper functions.
* [#1405](https://github.com/bbatsov/projectile/pull/1405): Add Bloop Scala build server project detection.
* [#1418](https://github.com/bbatsov/projectile/pull/1418): The presence of a `go.mod` file implies a go project.
* [#1419](https://github.com/bbatsov/projectile/pull/1419): When possible, use [fd](https://github.com/sharkdp/fd) instead
of `find` to list the files of a non-VCS project. This should be much faster.

### Bugs fixed

* [#675](https://github.com/bbatsov/projectile/issues/675): Performance improvement for native project indexing strategy.
* [#97](https://github.com/bbatsov/projectile/issues/97): Respect `.projectile` ignores which are paths to files and patterns when using `projectile-grep`.
* [#1391](https://github.com/bbatsov/projectile/issues/1391): A `.cabal` sub-directory is no longer considered project indicator.
* [#1385](https://github.com/bbatsov/projectile/issues/1385): Update `projectile-replace` for Emacs 27.
* [#1432](https://github.com/bbatsov/projectile/issues/1432): Support .NET project.
* [#1270](https://github.com/bbatsov/projectile/issues/1270): Fix running commands that don't have a default value.
* [#1475](https://github.com/bbatsov/projectile/issues/1475): Fix directories being ignored with hybrid mode despite being explicitly unignored.
* [#1482](https://github.com/bbatsov/projectile/issues/1482): Run a separate grep buffer per project root.
* [#1488](https://github.com/bbatsov/projectile/issues/1488): Fix `projectile-find-file-in-directory` when in a subdir of `projectile-project-root`.

## 2.0.0 (2019-01-01)

### New features

* [#972](https://github.com/bbatsov/projectile/issues/972): Add toggle for project read only mode: `projectile-toggle-project-read-only`.
* New interactive command `projectile-run-ielm`.
* Add [crystal](https://crystal-lang.org) project type.
* [#850](https://github.com/bbatsov/projectile/issues/850): Make it possible to prompt for a project, when you're not in a project, instead of raising an error. (see `projectile-require-project-root`).
* [#1147](https://github.com/bbatsov/projectile/issues/1147): Introduce a new indexing method called `hybrid` which behaves like the old `alien`.
* [#896](https://github.com/bbatsov/projectile/issues/896) Add commands `projectile-previous-project-buffer ` and
`projectile-next-project-buffer` to switch to other buffer in the project.
* [#1016](https://github.com/bbatsov/projectile/issues/1016): Add a new defcustom (`projectile-current-project-on-switch`) controlling what to do with the current project on switch.
* [#1233](https://github.com/bbatsov/projectile/issues/1233): Add a new defcustom (`projectile-kill-buffers-filter`) controlling which buffers are killed by `projectile-kill-buffers`.
* [#1279](https://github.com/bbatsov/projectile/issues/1279): Add command `projectile-repeat-last-command` to re-execute the last external command in a project.

### Changes

* **(Breaking)** [#1147](https://github.com/bbatsov/projectile/issues/1147): Remove any post-processing from the `alien` indexing method.
* Specify project path for `projectile-regenerate-tags`.
* Handle files with special characters in `projectile-get-other-files`.
* [#1260](https://github.com/bbatsov/projectile/pull/1260): ignored-*-p: Now they match against regular expressions.
* **(Breaking)** Remove the default prefix key (`C-c p`) for Projectile. Users now have to pick one themselves.
* Deprecate `projectile-keymap-prefix`.
* Avoid "No projects needed to be removed." messages in global mode.
* [#1278](https://github.com/bbatsov/projectile/issues/1278): Add default `test-suffix` to `npm` project.
* [#1285](https://github.com/bbatsov/projectile/pull/1285): Add default `test-suffix` to Python projects.
* [#1285](https://github.com/bbatsov/projectile/pull/1285): Add support for Pipenv-managed Python projects.
* [#1232](https://github.com/bbatsov/projectile/issues/1232): Stop evaluating code dynamically in the mode-line and switch to a simpler scheme where the mode-line is updated just once using `find-file-hook`.
* Make the mode line configurable via `projectile-dynamic-mode-line` and `projectile-mode-line-function`.
* [#1205](https://github.com/bbatsov/projectile/issues/1205): Check that project directory exists when switching projects.
* Move Projectile's menu out of the "Tools" menu.
* [API] **(Breaking)** Stop raising errors from `projectile-project-root` if not invoked within a project. Now it will simply return nil. Use it together with `projectile-ensure-project` to emulate the old behavior.

### Bugs fixed

* [#1315](https://github.com/bbatsov/projectile/issues/1315): Give preference to the project types that were registered last.
* [#1367](https://github.com/bbatsov/projectile/issues/1367): Fix the Makefile so that we can compile projectile - use `make`.

## 1.0.0 (2018-07-21)

### New Features

* [#1255](https://github.com/bbatsov/projectile/pull/1255): Add support for function symbols as project default commands
* [#1243](https://github.com/bbatsov/projectile/pull/1243): Add [angular](https://angular.io) project support.
* [#1228](https://github.com/bbatsov/projectile/pull/1228): Add support for a prefix argument to `projectile-vc`.
* [#1221](https://github.com/bbatsov/projectile/pull/1221): Modify Ruby and Elixir project settings.
* [#1175](https://github.com/bbatsov/projectile/pull/1175): Add a command `projectile-configure-command` for running a configuration for build systems that need that.
* [#1168](https://github.com/bbatsov/projectile/pull/1168): Add CMake and Meson project support.
* [#1159](https://github.com/bbatsov/projectile/pull/1159) Add [nix](http://nixos.org) project support.
* [#1166](https://github.com/bbatsov/projectile/pull/1166): Add `-other-frame` versions of commands that had `-other-window` versions.
* Consider Ensime configuration file as root marker, `.ensime`.
* [#1057](https://github.com/bbatsov/projectile/issues/1057): Make it possible to disable automatic project tracking via `projectile-track-known-projects-automatically`.
* Added ability to specify test files suffix and prefix at the project registration.
* [#1154](https://github.com/bbatsov/projectile/pull/1154) Use npm install instead of build.
* Added the ability to expire old files list caches via `projectile-projectile-files-cache-expire`.
* [#1204](https://github.com/bbatsov/projectile/pull/1204): `projectile-register-project-type` can now be use to customize the source and test directory via `:src-dir` and `:test-dir` for projects with custom needs (eg. maven).
* [#1240](https://github.com/bbatsov/projectile/pull/1240): Add some integration with riggrep.
* Add `projectile-project-search-path`, which is auto-searched for projects when `projectile-mode` starts.
* Add `projectile-discover-projects-in-search-path` command which searches for projects in `projectile-project-search-path`.
* Auto-cleanup missing known-projects on `projectile-mode` start.

### Changes

* [#1213](https://github.com/bbatsov/projectile/pull/1213): Cache project root in non-filed-backed buffers.
* [#1175](https://github.com/bbatsov/projectile/pull/1175): `projectile-register-project-type` can now set a default compilation directory for build systems that needs to build out-of-tree (eg. meson).
* [#1175](https://github.com/bbatsov/projectile/pull/1175): `projectile-{test,run}-project` now run inside `(projectile-compilation-dir)`, just like `projectile-compile-project`.
* [#1175](https://github.com/bbatsov/projectile/pull/1175): `projectile-{test,run}-project` now stores the default command per directory instead of per project, just like `projectile-compile-project`.
* Cache the root of the current project to increase performance
* [#1129](https://github.com/bbatsov/projectile/pull/1129): Fix TRAMP issues.
* Add R DESCRIPTION file to `projectile-project-root-files`.
* Ignore backup files in `projectile-get-other-files`.
* Ignore Ensime cache directory, `.ensime_cache`.
* [#364](https://github.com/bbatsov/projectile/issues/364): `projectile-add-known-project` can now be used interactively.
* `projectile-mode` is now a global mode.
* `projectile-find-tag` now defaults to xref on Emacs 25.1+.
* Add relation between `.h` and `.cc` files in `projectile-other-file-alist`.
* Cache the name of the current project for mode-line display of the project name.
* [#1078](https://github.com/bbatsov/projectile/issues/1078): For projectile-grep/ag use default value like grep/rgrep/ag.
* Don't treat `package.json` as a project marker.
* [#987](https://github.com/bbatsov/projectile/issues/987): projectile-ag ignores ag-ignore-list when projectile-project-vcs is git
* [#1119](https://github.com/bbatsov/projectile/issues/1119): File search ignores non-root dirs if prefixed with "*"
* Treat members of `projectile-globally-ignored-file-suffixes` as file name suffixes (previous treat as file extensions).
* Ensure project roots are added as directory names to avoid near-duplicate projects, e.g. "~/project/" and "~/project".
* Don't autoload defcustoms.
* **(Breaking)** Require Emacs 25.1.
* Remove the support for grizzl.

### Bugs fixed

* [#1222](https://github.com/bbatsov/projectile/issues/1222): `projectile-configure-project` fails for generic project type
* [#1162](https://github.com/bbatsov/projectile/issues/1162): `projectile-ag` causes "Attempt to modify read-only object" error.
* [#1169](https://github.com/bbatsov/projectile/issues/1169): `projectile-compile-project` does not prompt for compilation command.
* [#1072](https://github.com/bbatsov/projectile/issues/1072): Create test files only within the project.
* [#1063](https://github.com/bbatsov/projectile/issues/1063): Support Fossil checkouts on Windows.
* [#1024](https://github.com/bbatsov/projectile/issues/1024): Do not cache ignored project files.
* [#1022](https://github.com/bbatsov/projectile/issues/1022): Scan for Fossil's checkout DB, not its config DB.
* [#1007](https://github.com/bbatsov/projectile/issues/1007): Make use of `projectile-go-function`.
* [#1011](https://github.com/bbatsov/projectile/issues/1011): Save project files before running project tests.
* [#1099](https://github.com/bbatsov/projectile/issues/1099): Fix the behaviour of `projectile-purge-dir-from-cache`.
* [#1067](https://github.com/bbatsov/projectile/issues/1067): Don't mess up `default-directory` after switching projects.
* [#1246](https://github.com/bbatsov/projectile/issues/1246): Don't blow away real project file during tests.

## 0.14.0 (2016-07-08)

### New features

* Add [elixir](http://elixir-lang.org) project type.
* Add [emacs-cask](https://github.com/cask/cask) project type.
* Add [boot-clj](https://github.com/boot-clj/boot) project type.
* Add [racket](http://racket-lang.org) project type.
* Add support for projects using gradlew script.
* Prefer Haskell stack projects over cabal projects.
* Add ability to use elisp functions for test, compile and run commands.
* Consider `TAGS` and `GTAGS` root markers.
* Add relation between the `.h`, `.cxx`, `.ixx` and `.hxx` files in `projectile-other-file-alist`.
* Add relation between the `.hpp` and `.cc` files in `projectile-other-file-alist`.
* Add support to specify project name either via `.dir-locals.el` or by providing a customized `projectile-project-name-function`.
* Add a command to switch between open projects (`projectile-switch-open-project`).
* Add a command to edit the .dir-locals.el file of the project (`projectile-edit-dir-locals`).
* Add file local variable `projectile-project-root`, which allows overriding the project root on a per-file basis. This allows navigating a different project from, say, an org file in a another git repository.
* Add `projectile-grep-finished-hook`.
* Ignore file suffixes listed in `projectile-globally-ignored-file-suffixes` when using `projectile-grep` and `projectile-ag`.
* Add `projectile-replace-regexp`, which supports replacement by regexp within a project. `projectile-replace` is now used solely for literal replacements.
* New command `projectile-run-shell` (<kbd>C-c p x s</kbd>).
* New command `projectile-run-eshell` (<kbd>C-c p x e</kbd>).
* New command `projectile-run-term` (<kbd>C-c p x t</kbd>).
* Let user unignore files in `.projectile` with the ! prefix.
* Add a command to add all projects in a directory to the cache (`projectile-discover-projects-in-directory`).
* Add a command to list dirty version controlled projects (`projectile-browse-dirty-projects`).

### Changes

* Prefer ag's internal .gitignore parsing.
* Added variable to control use of external find-tag implementations.
* Specify `--with-keep.source` argument when installing R projects

### Bugs fixed

* [#871](https://github.com/bbatsov/projectile/issues/871): Stop advice for `compilation-find-file` to override other advices.
* [#557](https://github.com/bbatsov/projectile/issues/557): stack overflow in `projectile-find-tag`.
* [#955](https://github.com/bbatsov/projectile/issues/955): Error while toggling between test and source file.
* [#952](https://github.com/bbatsov/projectile/issues/952): VCS submodules brought in even thought not descendent of project root.
* [#576](https://github.com/bbatsov/projectile/issues/576): `projectile-replace` stomps regular expressions.
* [#957](https://github.com/bbatsov/projectile/pull/957): When opening a specified file from the terminal, do not error inside of `projectile-cache-current-file`.
* [#984](https://github.com/bbatsov/projectile/pull/984): Error when a project is a symlink that changes target.
* [#1013](https://github.com/bbatsov/projectile/issues/1013): `projectile-project-buffer-p` may return incorrect result on Windows.

## 0.13.0 (2015-10-21)

### New features

* Add `projectile-before-switch-project-hook`.
* Add the ability to specify the project type via `.dir-locals.el`.
* Add support for projects using Midje.
* Add the ability to create missing tests automatically (controlled via the `projectile-create-missing-test-files` defcustom).
* Add the ability to dynamically decide if a project should be added to `projectile-known-projects` (via new `projectile-ignored-project-function` defcustom).
* Add the ability to register new project types dynamically with `projectile-register-project-type`.
* Add the ability to specify a project compilation and test commands via `.dir-locals.el`.
This is done via the variables `projectile-project-compilation-cmd` and `projectile-project-test-cmd`.
* [#489](https://github.com/bbatsov/projectile/issues/489): New interactive command `projectile-run-project`.
* Optionally run [monky](http://ananthakumaran.in/monky/) on Mercurial projects.
* Add the ability to specify a project compilation directory relative to the root directory via `.dir-locals.el` with the variable `projectile-project-compilation-dir`.
* When there is a selected region, projectile-ag, projectile-grep, projectile-replace and projectile-find-tag uses it's content as a search term instead of symbol at point.

### Changes

* Rename `projectile-switch-project-hook` to `projectile-after-switch-project-hook`.
* `projectile-compile-project` now offers appropriate completion
targets even when called from a subdirectory.
* Add an argument specifying the regexp to search to `projectile-grep`.
* Use `help-projectile-grep` instead of `helm-find-file` when selecting a project.
* Omit current buffer from `projectile-switch-to-buffer` and `projectile-switch-to-buffer-other-window` choices.

### Bugs fixed

* [#721](https://github.com/bbatsov/projectile/issues/721#issuecomment-100830507): Remove current buffer from `helm-projectile-switch-project`.
* [#667](https://github.com/bbatsov/projectile/issues/667) Use `file-truename` when caching filenames to prevent duplicate/symlinked filepaths from appearing when opening a project file.
* [#625](https://github.com/bbatsov/projectile/issues/625): Ensure the directory has a trailing slash while searching for it.
* [#763](https://github.com/bbatsov/projectile/issues/763): Check for `projectile-use-git-grep` in `helm-projectile-grep`
* Fix `projectile-parse-dirconfig-file` to parse non-ASCII characters properly.

## 0.12.0 (2015-03-29)

### New features

* Replace Helm equivalent commands in `projectile-commander` when using Helm.
* Add replacement commands projectile-grep, projectile-ack and projectile-ag with its Helm version.
* Add virtual directory manager that allows to create/update (add or delete files) a Dired buffer based on Projectile files.
* Add a new Helm command: `helm-projectile-find-file-in-known-projects` that opens all files in all known projects.
* Add an action for `helm-projectile-switch-project` to delete multiple marked projects.
* Add the ability to retrieve files in all sub-projects under a project root.
* Add `projectile-find-file-dwim` and `helm-projectile-find-file-dwim` commands.
* Provide actual Helm commands for common Projectile commands.
* Use existing Helm actions and map in `helm-find-files` that allows `helm-source-projectile-files-list`
to behave like `helm-find-files`, such as multifile selection and opening or delete on selected files.
* Add compile action to `helm-projectile`.
* Allows using Eshell and Magit outside of a project in `helm-projectile`.
* Add Helm action for incremental grep in the selected projects.
* Add command projectile-find-other-file  Switch between files with
the same  name but different extensions.
* Add Helm interface to switch project. For more details checkout the file
README.md.
* Make the mode line format customizable with `projectile-mode-line`
* Add support for `cargo.toml` projects
* Try to use projectile to find files in compilation buffers
* Support `helm` as a completion system
* New command `projectile-project-info` displays basic info about the current project.
* New `defcustom` `projectile-globally-ignored-buffers` allows you to ignore
buffers by name
* New `defcustom` `projectile-globally-ignored-file-suffixes` allows
you to globally ignore files with particular extensions

### Changes

* get-other-files returns more accurate results for files with the same name placed under different directories
* Collect search tool (`grep`, `ag`, `ack`) keybindings under a common keymap prefix (`C-c p s`)
* Remove `defcustom` `projectile-remember-window-configs` in favor of
`persp-projectile.el`.
* Progress reporter for the native indexing method.

### Bugs fixed

* Fix `projectile-regenerate-tags` to work in directories that include spaces.
* Prevent `projectile-kill-buffers` from trying to kill indirect
buffers.
* [#412](https://github.com/bbatsov/projectile/issues/412): Handle multiple possible targets in `projectile-toggle-between-implementation-or-test`.

## 0.11.0 (2014-05-27)

### New features

* Added support for default file glob pattern to `projectile-grep`
* added file existence cache with defcustoms
`projectile-file-exists-remote-cache-expire` and
`projectile-file-exists-local-cache-expire`.
* added new defcustoms `projectile-project-root-files-top-down-recurring`,
`projectile-project-root-files-bottom-up` and
`projectile-project-root-files-functions`.
* Added new command `projectile-save-project-buffers`.
* Added new command `projectile-cleanup-known-projects`.
* Added new commands `projectile-display-buffer`
and`projectile-find-dir-other-window`.
* Added new interactive function `projectile-project-buffers-other-buffer`
which runs new `projectile-project-buffers-non-visible` function, the former
is bound to `C-c p ESC`.
* New variable `projectile-enable-idle-timer` turns on an idle timer
which runs the hook `projectile-idle-timer-hook` every
`projectile-idle-timer-seconds` seconds when non-nil.
* New defcustom `projectile-remember-window-configs` will make
`projectile-switch-project` restore the most recent window configuration (if
any) of the target project.
* New command `projectile-run-command-in-root`.
* New command `projectile-run-shell-command-in-root`.
* New command `projectile-run-async-shell-command-in-root`.
* New defcustom `projectile-use-git-grep` will make `projectile-grep` use `git grep`
for git projects.
* Added new `projectile-commander` methods ?v and ?R which run
`projectile-vc` and `projectile-regenerate-tags`, respectively.
* `projectile-vc` will use `magit-status` if available.
* New functions `projectile-find-implementation-or-test` and
`projectile-find-implementation-or-test-other-window`, the later is
bound to `C-c p 4 t`.
* New defcustoms `projectile-test-prefix-function` and `projectile-test-suffix-function`
allow users to customize how projectile identifies test files by project type.
* `projectile-grep` will ask for a file pattern if invoked with a
prefix argument.
* Subversion checkouts are now automatically detected.
* CVS checkouts are now automatically detected.
* added `projectile-persp-switch-project` command to make perspective
mode work along with projectile.
* Changed `projectile-mode-line-lighter` to a defcustom variable to make
mode line indicator prefix customizable.
* New command `projectile-find-file-in-known-projects`.
* New defcustom `projectile-ignored-projects` allows you to specify projects
that shouldn't be added to the known projects list.
* New command `projectile-remove-current-project-from-known-projects`.
* New defcustom `projectile-buffers-filter-function`.
* New defcustom `projectile-sort-order`.
* New function `projectile-process-current-project-buffers`.
* New function `projectile-process-current-project-files`.

### Changes

* The presence of a `Makefile` is no longer taken as an indicator
of the project root by default, since recursive make is unfortunately
a common occurrence (affects `projectile-project-root-files`).
* Projectile is now able to find the project pertaining to a symlink
pointing to a version-controlled file.
* Drop `projectile-ack-function` defcustom.
* `projectile-command-map` is now the keymap referenced by the
`projectile-keymap-prefix` in `projectile-mode-map`. This allows
modification of the inner map, and allows additional prefix keys to
reference it.

### Bugs fixed

* Modified `projectile-ack` to append to `ack-and-a-half-arguments`
instead of overriding them.
* [#229] Fix `projectile-find-file-in-directory`'s behavior for project directories
* `projectile-toggle-between-implementation-or-test` shows
understandable error if current buffer is not visiting a file.
* [#244] Correct folder picked up by `projectile-ack` after project-switch.
* [#182] Invalidate project cache if .projectile is modified.

## 0.10.0 (2013-12-09)

### New features

* Added new command `projectile-find-file-other-window`.
* Added new command `projectile-switch-to-buffer-other-window`.
* Added new command `projectile-find-file-in-directory` that allows
you to jump to files in any directory.
* `.projectile` is now always taken into account.
* `projectile-switch-project`'s behavior is now customizable via
`projectile-switch-project-action`.
* Added support for Gradle projects.
* Added support for `Ag`.
* Added new command `projectile-purge-file-from-cache`.
* Added new command `projectile-purge-dir-from-cache`.
* Added new command `projectile-find-tag`.
* Added new command `projectile-commander`. It allows you to quickly
run many Projectile commands with a single key. Very useful as a
project-switching action.
* `projectile-switch-project` now supports a prefix argument. When it's present
the switch action is `projectile-commander`.

### Changes

* Replaced variable `projectile-use-native-indexing` with `projectile-indexing-method`.
* Corrected grammar on error message for not being in a project.

### Bug fixes

* `projectile-find-test-file` now properly displays only test files (#145).

## 0.9.2 (2013-07-16)

### New features

* `projectile-invalidate-cache` now accepts a prefix argument. When
present you'll be prompted for the project whose cache to
invalidate.
* New command `projectile-find-dir` works similar to
`projectile-find-file` - displays the project's dirs and opens them
with `dired`. It's bound to `C-c p d`.
* Added support for `grizzl` as a completion system.
* Added support for `fossil` projects.
* Added support for `Symfony 2` project.
* New command `projectile-clear-known-projects` removes all known projects.
* New command `projectile-remove-known-project` prompts you for a known project to remove.

### Bugs fixed

* Fixed `projectile-replace`, which was broken from the use of relative paths
* #103 - `projectile-switch-project` does not require a project to work
* Don't show hidden buffers in projectile-project-buffers

### Changes

* Rebound `projectile-compile-project` to <kbd>C-c p c</kbd>
* Rebound `projectile-dired` to <kbd>C-c p D</kbd>
* Reworked `projectile-compile-project` and `projectile-test-project`
to be smarter, more configurable and closer in behavior to the stock
`compile` command
* `projectile-switch-project` (<kbd>C-c p s</kbd>) now runs `projectile-find-file` instead of `dired`.

## 0.9.1 (2013-04-26)

### New features

* Display recentf files in helm-projectile.

### Bugs fixed

* #95 - handle properly missing project root

## 0.9.0 (2013-04-24)

### New features

* Use fast external tools to find project files when possible. This is the default option on all Unices.
* Removed obsolete command `projectile-reindex-project`.
* Removed obsolete command `projectile-open`.
* Introduced support for finding tests and switching between code and tests.
* Implement basic project type detection.
* Add a simple version reporting command projectile-version.
* Display relative paths to project files instead of disambiguated filenames.
* Directories listed in .projectile file are excluded when tags are generated.
* Remembers visited projects and may switch between them with `projectile-switch-project`.
* Supports `lein {compile|test}` in Clojure projects.
* Support projects only for subdirs of the project root.
* Add the ability to manually cache files.

### Bugs fixed

* #57 - properly set the current working dir, before invoking shell commands
* #71 - correct regenerate tags keybinding in the README

### Misc

* Move menu entry under `Tools`
* Show indexing message only when doing native project indexing
* Massive performance improvements<|MERGE_RESOLUTION|>--- conflicted
+++ resolved
@@ -6,6 +6,9 @@
 
 * [#1591](https://github.com/bbatsov/projectile/issues/1591): Add `project.el` integration that will make Projectile the default provider for project lookup.
 * Add new command `projectile-find-references` (bound to `C-c C-p ?` and `C-c C-p s x`).
+* Add helpers for `dir-local-variables` for 3rd party use.
+  Functions `projectile-add-dir-local-variable` and `projectile-delete-dir-local-variable`
+  wraps their built-in counterparts. They always use `.dir-locals.el` from root of projectile project.
 
 ### Bug fixed
 
@@ -22,17 +25,11 @@
 * [#1699](https://github.com/bbatsov/projectile/pull/1699): `projectile-ripgrep` now supports [rg.el](https://github.com/dajva/rg.el).
 * [#1712](https://github.com/bbatsov/projectile/issues/1712): Make it possible to hide Projectile's menu. See `projectile-show-menu`.
 * [#1718](https://github.com/bbatsov/projectile/issues/1718): Add a project type definition for `GNUMakefile`.
-<<<<<<< HEAD
-* Add helpers for `dir-local-variables` for 3rd party use.
-  Functions `projectile-add-dir-local-variable` and `projectile-delete-dir-local-variable`
-  wraps their built-in counterparts. They always use `.dir-locals.el` from root of projectile project.
-
-=======
 * [#1747](https://github.com/bbatsov/projectile/pull/1747): Add support for preset-based install-commands for CMake projects.
 * [#1768](https://github.com/bbatsov/projectile/pull/1768): Add support for disabling command caching on a per-project basis.
 * [#1797](https://github.com/bbatsov/projectile/pull/1797): Make all project type attributes locally overridable.
 * [#1803](https://github.com/bbatsov/projectile/pull/1803): Add support go-task/task.
->>>>>>> 95134e1b
+
 
 ### Bugs fixed
 
