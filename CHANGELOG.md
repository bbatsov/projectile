# Changelog

## master (unreleased)

<<<<<<< HEAD
* Add elm project type
=======
### New features

* [#1821](https://github.com/bbatsov/projectile/pull/1821): Add `pyproject.toml` discovery for python projects.
>>>>>>> 047c2a4d

## 2.7.0 (2022-11-22)

### New features

* [#1591](https://github.com/bbatsov/projectile/issues/1591): Add `project.el` integration that will make Projectile the default provider for project lookup.
* Add new command `projectile-find-references` (bound to `C-c C-p ?` and `C-c C-p s x`).
* [#1737](https://github.com/bbatsov/projectile/pull/1737): Add helpers for `dir-local-variables` for 3rd party use. Functions `projectile-add-dir-local-variable` and `projectile-delete-dir-local-variable` wrap their built-in counterparts. They always use `.dir-locals.el` from the root of the current Projectile project.
* Add a new defcustom (`projectile-dirconfig-file`) controlling the name of the file used as Projectile’s root marker and configuration file.
* [#1813](https://github.com/bbatsov/projectile/pull/1813): Allow project-files to contain wildcards and allow multiple project-files per project type registration. Add a new project-type for .NET solutions.

### Changes

* [#1812](https://github.com/bbatsov/projectile/pull/1812): Add a `projectile-root-marked` function for finding roots marked by `.projectile`. Prioritize `.projectile` above other bottom-up root files.

### Bug fixed

* [#1796](https://github.com/bbatsov/projectile/issues/1796): Fix `projectile-root-bottom-up` doesn't always find bottom-most file.
* [#1799](https://github.com/bbatsov/projectile/pull/1799): Fix `projectile-open-projects` lists projects for which all buffers are closed.
* [#1806](https://github.com/bbatsov/projectile/pull/1806): Fix `projectile-project-type` to return the correct project type even when we pass it the DIR arg. As a result of the fix,
`projectile-expand-root`, `projectile-detect-project-type`, `projectile-verify-files` , `projectile-verify-file` `projectile-verify-file-wildcard`, `projectile-cabal-project-p`,
`projectile-dotnet-project-p`, `projectile-go-project-p` and the newly factored out `projectile-eldev-project-p` now also takes an &optional DIR arg to specify the directory it is acting on.

## 2.6.0 (2022-10-25)

### New features

* [#1790](https://github.com/bbatsov/projectile/pull/1790): Add `src-dir` and `test-dir` properties for the mill project type.
* [#1778](https://github.com/bbatsov/projectile/pull/1778): Allow `projectile-replace` to select file extensions when using prefix arg (`C-u`).
* [#1757](https://github.com/bbatsov/projectile/pull/1757): Add support for the Pijul VCS.
* [#1745](https://github.com/bbatsov/projectile/pull/1745): Allow `projectile-update-project-type` to change project type precedence and remove project options.
* [#1699](https://github.com/bbatsov/projectile/pull/1699): `projectile-ripgrep` now supports [rg.el](https://github.com/dajva/rg.el).
* [#1712](https://github.com/bbatsov/projectile/issues/1712): Make it possible to hide Projectile's menu. See `projectile-show-menu`.
* [#1718](https://github.com/bbatsov/projectile/issues/1718): Add a project type definition for `GNUMakefile`.
* [#1747](https://github.com/bbatsov/projectile/pull/1747): Add support for preset-based install-commands for CMake projects.
* [#1768](https://github.com/bbatsov/projectile/pull/1768): Add support for disabling command caching on a per-project basis.
* [#1797](https://github.com/bbatsov/projectile/pull/1797): Make all project type attributes locally overridable.
* [#1803](https://github.com/bbatsov/projectile/pull/1803): Add support go-task/task.


### Bugs fixed

* [#1781](https://github.com/bbatsov/projectile/pull/1781): Fix `rails-rspec` and `rails-test` to use `app` instead of `lib` as `src-dir`.
* [#1762](https://github.com/bbatsov/projectile/pull/1762): Fix `projectile-globally-ignored-directories` unescaped regex.
* [#1713](https://github.com/bbatsov/projectile/issues/1731): Fix `projectile-discover-projects-in-directory` reordering known projects.
* [#1514](https://github.com/bbatsov/projectile/issues/1514): Fix `projectile-ag` global ignores not in effect.
* [#1714](https://github.com/bbatsov/projectile/issues/1714): Fix `projectile-discover-projects-in-directory` not interactive.
* [#1734](https://github.com/bbatsov/projectile/pull/1734): Make `projectile--find-matching-test` use `src-dir/test-dir` properties.
* [#1750](https://github.com/bbatsov/projectile/issues/1750): Fix source and test directories for Maven projects.
* [#1765](https://github.com/bbatsov/projectile/issues/1765): Fix `src-dir`/`test-dir` not defaulting to `"src/"` and `"test/"` with `projectile-toggle-between-implementation-and-test`.
* Fix version extraction logic.
* [1654](https://github.com/bbatsov/projectile/issues/1654) Fix consecutive duplicates appearing in command history.
* [#1755](https://github.com/bbatsov/projectile/issues/1755) Cache failure to find project root.

### Changes

* [#1785](https://github.com/bbatsov/projectile/pull/1785): Give the project type "go" higher precedence than universal types, namely "make".
* [#1447](https://github.com/bbatsov/projectile/issues/1447): Restructure the menu.
* [#1692](https://github.com/bbatsov/projectile/issues/1692): Enable minibuffer completions when reading shell-commands.
* Change the Grails project marker to `application.yml`.
* [#1789](https://github.com/bbatsov/projectile/pull/1789): Progress reporter for recursive progress discovery.
* [#1708](https://github.com/bbatsov/projectile/issues/1708): `projectile-ripgrep` now consistently searches hidden files.

## 2.5.0 (2021-08-10)

### New features

* [#1680](https://github.com/bbatsov/projectile/pull/1680): Add support for recursive project discovery.
* [#1671](https://github.com/bbatsov/projectile/pull/1671)/[#1679](https://github.com/bbatsov/projectile/pull/1679): Allow the `:test-dir` and `:src-dir` options of a project to be set to functions for more flexible test switching.
* [#1672](https://github.com/bbatsov/projectile/pull/1672): Add `projectile-<cmd>-use-comint-mode` variables (where `<cmd>` is `configure`, `compile`, `test`, `install`, `package`, or `run`). These enable interactive compilation buffers.
* [#1705](https://github.com/bbatsov/projectile/pull/1705): Add project detection for Nix flakes.

### Bugs fixed

* [#1550](https://github.com/bbatsov/projectile/issues/1550): Make `projectile-regenerate-tags` tramp-aware.
* [#1673](https://github.com/bbatsov/projectile/issues/1673): Fix CMake system-preset filename.
* [#1691](https://github.com/bbatsov/projectile/pull/1691): Fix `compilation-find-file` advice handling of directory.

### Changes

* Remove `pkg-info` dependency.

## 2.4.0 (2021-05-27)

### New features

* Add `projectile-update-project-type` function for updating the properties of existing project types.
* [#1658](https://github.com/bbatsov/projectile/pull/1658): New command `projectile-reset-known-projects`.
* [#1656](https://github.com/bbatsov/projectile/pull/1656): Add support for CMake configure, build and test presets. Enabled by setting `projectile-cmake-presets` to non-nil, disabled by default.
* Add optional parameters to `projectile-run-shell-command-in-root` and `projectile-run-async-shell-command-in-root`

### Changes

* Add `project` param to `projectile-generate-process-name`.
* [#1608](https://github.com/bbatsov/projectile/pull/1608): Use rebar3 build system by default for Erlang projects.
* Rename `projectile-project-root-files-functions` to `projectile-project-root-functions`.
* [#1647](https://github.com/bbatsov/projectile/issues/1647): Use "-B" in the mvn commands to avoid ANSI coloring clutter in the compile buffer
* [#1657](https://github.com/bbatsov/projectile/pull/1657): Add project detection for Debian packaging directories.
* [#1656](https://github.com/bbatsov/projectile/pull/1656): CMake compilation-dir removed to accommodate preset support, commands adjusted to run from project-root, with "build" still being the default build-directory. The non-preset test-command now uses "cmake" with "--target test" instead of "ctest".

### Bugs fixed

* [#1639](https://github.com/bbatsov/projectile/pull/1639): Do not ask twice for project running ielm, term and vterm.
* [#1250](https://github.com/bbatsov/projectile/issues/1250): Fix `projectile-globally-ignored-directories` not working with native indexing.
* [#1438](https://github.com/bbatsov/projectile/pull/1438): Make sure `projectile-files-via-ext-command` returns files, not errors.
* [#1450](https://github.com/bbatsov/projectile/pull/1450): Call `switch-project-action` within project's temp buffer.
* [#1340](https://github.com/bbatsov/projectile/pull/1340): Fix remote projects being removed if TRAMP can't connect.
* [#1655](https://github.com/bbatsov/projectile/pull/1655): Fix `projectile-replace-regexp` searching the wrong files when called with prefix arg.
* [#1659](https://github.com/bbatsov/projectile/issues/1659): Fix `projectile-project-vcs` to work outside a project.
* [#1637](https://github.com/bbatsov/projectile/pull/1661): Integrate with savehist-mode.

## 2.3.0 (2020-11-27)

### New features

* [#1517](https://github.com/bbatsov/projectile/issues/1517): Add project-specific compilation buffers and only ask to save files in the project when compiling.
* New functions `projectile-acquire-root` and `projectile-process-current-project-buffers-current`
* New project commands `projectile-package-project`, `projectile-install-project`.
* [#1539](https://github.com/bbatsov/projectile/pull/1539): New defcustom `projectile-auto-discover` controlling whether to automatically discover projects in the search path when `projectile-mode` activates.
* Add [emacs-eldev](https://github.com/doublep/eldev) project type.
* Add Dart project type.
* [#1555](https://github.com/bbatsov/projectile/pull/1555): Add search with ripgrep.
* Add Python-poetry project type.
* [#1576](https://github.com/bbatsov/projectile/pull/1576): Add OCaml [Dune](https://github.com/ocaml/dune) project type.
* Add [Mill](http://www.lihaoyi.com/mill/) project type.
* Auto-detect completion system, supporting `ido`, `ivy`, `helm` and the default completion system.

### Changes

* [#1540](https://github.com/bbatsov/projectile/pull/1540): Add default `test-suffix` to Angular projects.
* Add a `:project-file` param to `projectile-register-project-type`.
* [#1588](https://github.com/bbatsov/projectile/pull/1588): Improve performance of `projectile-ibuffer` with many buffers not in project.
* [#1601](https://github.com/bbatsov/projectile/pull/1601): Implement separate compilation command history for each project.

### Bugs fixed

* [#1377](https://github.com/bbatsov/projectile/issues/1377): Fix `projectile-regenerate-tags` directory.

## 2.2.0 (2020-06-10)

### New features

* [#1523](https://github.com/bbatsov/projectile/issues/1523): Add a new defcustom (`projectile-max-file-buffer-count`) controlling how many opened file buffers should Projectile maintain per project.
* Optional support for comments in .projectile dirconfig files using `projectile-dirconfig-comment-prefix`.
* [#1497](https://github.com/bbatsov/projectile/pull/1497): New command `projectile-run-gdb` (<kbd>x g</kbd> in `projectile-command-map`).
* Add [Bazel](https://bazel.build) project type.

### Bugs fixed

* [#1503](https://github.com/bbatsov/projectile/pull/1503): Leave archive before searching for the project root.

### Changes

* [#1528](https://github.com/bbatsov/projectile/pull/1528): Improve massively the performance of native indexing (it's around 10x faster now).

## 2.1.0 (2020-02-04)

### New features

* [#1486](https://github.com/bbatsov/projectile/pull/1486) Allow `projectile-run-shell/eshell/term/vterm/ielm` to start extra processes if invoked with the prefix argument.
* New command `projectile-run-vterm` (<kbd>x v</kbd> in `projectile-command-map`).
* Add `related-files-fn` option to use custom function to find test/impl/other files.
* [#1019](https://github.com/bbatsov/projectile/issues/1019): Jump to a test named the same way but in a different directory.
* [#982](https://github.com/bbatsov/projectile/issues/982): Add heuristic for projectile-find-matching-test.
* Support a list of functions for `related-files-fn` options and helper functions.
* [#1405](https://github.com/bbatsov/projectile/pull/1405): Add Bloop Scala build server project detection.
* [#1418](https://github.com/bbatsov/projectile/pull/1418): The presence of a `go.mod` file implies a go project.
* [#1419](https://github.com/bbatsov/projectile/pull/1419): When possible, use [fd](https://github.com/sharkdp/fd) instead
of `find` to list the files of a non-VCS project. This should be much faster.

### Bugs fixed

* [#675](https://github.com/bbatsov/projectile/issues/675): Performance improvement for native project indexing strategy.
* [#97](https://github.com/bbatsov/projectile/issues/97): Respect `.projectile` ignores which are paths to files and patterns when using `projectile-grep`.
* [#1391](https://github.com/bbatsov/projectile/issues/1391): A `.cabal` sub-directory is no longer considered project indicator.
* [#1385](https://github.com/bbatsov/projectile/issues/1385): Update `projectile-replace` for Emacs 27.
* [#1432](https://github.com/bbatsov/projectile/issues/1432): Support .NET project.
* [#1270](https://github.com/bbatsov/projectile/issues/1270): Fix running commands that don't have a default value.
* [#1475](https://github.com/bbatsov/projectile/issues/1475): Fix directories being ignored with hybrid mode despite being explicitly unignored.
* [#1482](https://github.com/bbatsov/projectile/issues/1482): Run a separate grep buffer per project root.
* [#1488](https://github.com/bbatsov/projectile/issues/1488): Fix `projectile-find-file-in-directory` when in a subdir of `projectile-project-root`.

## 2.0.0 (2019-01-01)

### New features

* [#972](https://github.com/bbatsov/projectile/issues/972): Add toggle for project read only mode: `projectile-toggle-project-read-only`.
* New interactive command `projectile-run-ielm`.
* Add [crystal](https://crystal-lang.org) project type.
* [#850](https://github.com/bbatsov/projectile/issues/850): Make it possible to prompt for a project, when you're not in a project, instead of raising an error. (see `projectile-require-project-root`).
* [#1147](https://github.com/bbatsov/projectile/issues/1147): Introduce a new indexing method called `hybrid` which behaves like the old `alien`.
* [#896](https://github.com/bbatsov/projectile/issues/896) Add commands `projectile-previous-project-buffer ` and
`projectile-next-project-buffer` to switch to other buffer in the project.
* [#1016](https://github.com/bbatsov/projectile/issues/1016): Add a new defcustom (`projectile-current-project-on-switch`) controlling what to do with the current project on switch.
* [#1233](https://github.com/bbatsov/projectile/issues/1233): Add a new defcustom (`projectile-kill-buffers-filter`) controlling which buffers are killed by `projectile-kill-buffers`.
* [#1279](https://github.com/bbatsov/projectile/issues/1279): Add command `projectile-repeat-last-command` to re-execute the last external command in a project.

### Changes

* **(Breaking)** [#1147](https://github.com/bbatsov/projectile/issues/1147): Remove any post-processing from the `alien` indexing method.
* Specify project path for `projectile-regenerate-tags`.
* Handle files with special characters in `projectile-get-other-files`.
* [#1260](https://github.com/bbatsov/projectile/pull/1260): ignored-*-p: Now they match against regular expressions.
* **(Breaking)** Remove the default prefix key (`C-c p`) for Projectile. Users now have to pick one themselves.
* Deprecate `projectile-keymap-prefix`.
* Avoid "No projects needed to be removed." messages in global mode.
* [#1278](https://github.com/bbatsov/projectile/issues/1278): Add default `test-suffix` to `npm` project.
* [#1285](https://github.com/bbatsov/projectile/pull/1285): Add default `test-suffix` to Python projects.
* [#1285](https://github.com/bbatsov/projectile/pull/1285): Add support for Pipenv-managed Python projects.
* [#1232](https://github.com/bbatsov/projectile/issues/1232): Stop evaluating code dynamically in the mode-line and switch to a simpler scheme where the mode-line is updated just once using `find-file-hook`.
* Make the mode line configurable via `projectile-dynamic-mode-line` and `projectile-mode-line-function`.
* [#1205](https://github.com/bbatsov/projectile/issues/1205): Check that project directory exists when switching projects.
* Move Projectile's menu out of the "Tools" menu.
* [API] **(Breaking)** Stop raising errors from `projectile-project-root` if not invoked within a project. Now it will simply return nil. Use it together with `projectile-ensure-project` to emulate the old behavior.

### Bugs fixed

* [#1315](https://github.com/bbatsov/projectile/issues/1315): Give preference to the project types that were registered last.
* [#1367](https://github.com/bbatsov/projectile/issues/1367): Fix the Makefile so that we can compile projectile - use `make`.

## 1.0.0 (2018-07-21)

### New Features

* [#1255](https://github.com/bbatsov/projectile/pull/1255): Add support for function symbols as project default commands
* [#1243](https://github.com/bbatsov/projectile/pull/1243): Add [angular](https://angular.io) project support.
* [#1228](https://github.com/bbatsov/projectile/pull/1228): Add support for a prefix argument to `projectile-vc`.
* [#1221](https://github.com/bbatsov/projectile/pull/1221): Modify Ruby and Elixir project settings.
* [#1175](https://github.com/bbatsov/projectile/pull/1175): Add a command `projectile-configure-command` for running a configuration for build systems that need that.
* [#1168](https://github.com/bbatsov/projectile/pull/1168): Add CMake and Meson project support.
* [#1159](https://github.com/bbatsov/projectile/pull/1159) Add [nix](http://nixos.org) project support.
* [#1166](https://github.com/bbatsov/projectile/pull/1166): Add `-other-frame` versions of commands that had `-other-window` versions.
* Consider Ensime configuration file as root marker, `.ensime`.
* [#1057](https://github.com/bbatsov/projectile/issues/1057): Make it possible to disable automatic project tracking via `projectile-track-known-projects-automatically`.
* Added ability to specify test files suffix and prefix at the project registration.
* [#1154](https://github.com/bbatsov/projectile/pull/1154) Use npm install instead of build.
* Added the ability to expire old files list caches via `projectile-projectile-files-cache-expire`.
* [#1204](https://github.com/bbatsov/projectile/pull/1204): `projectile-register-project-type` can now be use to customize the source and test directory via `:src-dir` and `:test-dir` for projects with custom needs (eg. maven).
* [#1240](https://github.com/bbatsov/projectile/pull/1240): Add some integration with riggrep.
* Add `projectile-project-search-path`, which is auto-searched for projects when `projectile-mode` starts.
* Add `projectile-discover-projects-in-search-path` command which searches for projects in `projectile-project-search-path`.
* Auto-cleanup missing known-projects on `projectile-mode` start.

### Changes

* [#1213](https://github.com/bbatsov/projectile/pull/1213): Cache project root in non-filed-backed buffers.
* [#1175](https://github.com/bbatsov/projectile/pull/1175): `projectile-register-project-type` can now set a default compilation directory for build systems that needs to build out-of-tree (eg. meson).
* [#1175](https://github.com/bbatsov/projectile/pull/1175): `projectile-{test,run}-project` now run inside `(projectile-compilation-dir)`, just like `projectile-compile-project`.
* [#1175](https://github.com/bbatsov/projectile/pull/1175): `projectile-{test,run}-project` now stores the default command per directory instead of per project, just like `projectile-compile-project`.
* Cache the root of the current project to increase performance
* [#1129](https://github.com/bbatsov/projectile/pull/1129): Fix TRAMP issues.
* Add R DESCRIPTION file to `projectile-project-root-files`.
* Ignore backup files in `projectile-get-other-files`.
* Ignore Ensime cache directory, `.ensime_cache`.
* [#364](https://github.com/bbatsov/projectile/issues/364): `projectile-add-known-project` can now be used interactively.
* `projectile-mode` is now a global mode.
* `projectile-find-tag` now defaults to xref on Emacs 25.1+.
* Add relation between `.h` and `.cc` files in `projectile-other-file-alist`.
* Cache the name of the current project for mode-line display of the project name.
* [#1078](https://github.com/bbatsov/projectile/issues/1078): For projectile-grep/ag use default value like grep/rgrep/ag.
* Don't treat `package.json` as a project marker.
* [#987](https://github.com/bbatsov/projectile/issues/987): projectile-ag ignores ag-ignore-list when projectile-project-vcs is git
* [#1119](https://github.com/bbatsov/projectile/issues/1119): File search ignores non-root dirs if prefixed with "*"
* Treat members of `projectile-globally-ignored-file-suffixes` as file name suffixes (previous treat as file extensions).
* Ensure project roots are added as directory names to avoid near-duplicate projects, e.g. "~/project/" and "~/project".
* Don't autoload defcustoms.
* **(Breaking)** Require Emacs 25.1.
* Remove the support for grizzl.

### Bugs fixed

* [#1222](https://github.com/bbatsov/projectile/issues/1222): `projectile-configure-project` fails for generic project type
* [#1162](https://github.com/bbatsov/projectile/issues/1162): `projectile-ag` causes "Attempt to modify read-only object" error.
* [#1169](https://github.com/bbatsov/projectile/issues/1169): `projectile-compile-project` does not prompt for compilation command.
* [#1072](https://github.com/bbatsov/projectile/issues/1072): Create test files only within the project.
* [#1063](https://github.com/bbatsov/projectile/issues/1063): Support Fossil checkouts on Windows.
* [#1024](https://github.com/bbatsov/projectile/issues/1024): Do not cache ignored project files.
* [#1022](https://github.com/bbatsov/projectile/issues/1022): Scan for Fossil's checkout DB, not its config DB.
* [#1007](https://github.com/bbatsov/projectile/issues/1007): Make use of `projectile-go-function`.
* [#1011](https://github.com/bbatsov/projectile/issues/1011): Save project files before running project tests.
* [#1099](https://github.com/bbatsov/projectile/issues/1099): Fix the behaviour of `projectile-purge-dir-from-cache`.
* [#1067](https://github.com/bbatsov/projectile/issues/1067): Don't mess up `default-directory` after switching projects.
* [#1246](https://github.com/bbatsov/projectile/issues/1246): Don't blow away real project file during tests.

## 0.14.0 (2016-07-08)

### New features

* Add [elixir](http://elixir-lang.org) project type.
* Add [emacs-cask](https://github.com/cask/cask) project type.
* Add [boot-clj](https://github.com/boot-clj/boot) project type.
* Add [racket](http://racket-lang.org) project type.
* Add support for projects using gradlew script.
* Prefer Haskell stack projects over cabal projects.
* Add ability to use elisp functions for test, compile and run commands.
* Consider `TAGS` and `GTAGS` root markers.
* Add relation between the `.h`, `.cxx`, `.ixx` and `.hxx` files in `projectile-other-file-alist`.
* Add relation between the `.hpp` and `.cc` files in `projectile-other-file-alist`.
* Add support to specify project name either via `.dir-locals.el` or by providing a customized `projectile-project-name-function`.
* Add a command to switch between open projects (`projectile-switch-open-project`).
* Add a command to edit the .dir-locals.el file of the project (`projectile-edit-dir-locals`).
* Add file local variable `projectile-project-root`, which allows overriding the project root on a per-file basis. This allows navigating a different project from, say, an org file in a another git repository.
* Add `projectile-grep-finished-hook`.
* Ignore file suffixes listed in `projectile-globally-ignored-file-suffixes` when using `projectile-grep` and `projectile-ag`.
* Add `projectile-replace-regexp`, which supports replacement by regexp within a project. `projectile-replace` is now used solely for literal replacements.
* New command `projectile-run-shell` (<kbd>C-c p x s</kbd>).
* New command `projectile-run-eshell` (<kbd>C-c p x e</kbd>).
* New command `projectile-run-term` (<kbd>C-c p x t</kbd>).
* Let user unignore files in `.projectile` with the ! prefix.
* Add a command to add all projects in a directory to the cache (`projectile-discover-projects-in-directory`).
* Add a command to list dirty version controlled projects (`projectile-browse-dirty-projects`).

### Changes

* Prefer ag's internal .gitignore parsing.
* Added variable to control use of external find-tag implementations.
* Specify `--with-keep.source` argument when installing R projects

### Bugs fixed

* [#871](https://github.com/bbatsov/projectile/issues/871): Stop advice for `compilation-find-file` to override other advices.
* [#557](https://github.com/bbatsov/projectile/issues/557): stack overflow in `projectile-find-tag`.
* [#955](https://github.com/bbatsov/projectile/issues/955): Error while toggling between test and source file.
* [#952](https://github.com/bbatsov/projectile/issues/952): VCS submodules brought in even thought not descendent of project root.
* [#576](https://github.com/bbatsov/projectile/issues/576): `projectile-replace` stomps regular expressions.
* [#957](https://github.com/bbatsov/projectile/pull/957): When opening a specified file from the terminal, do not error inside of `projectile-cache-current-file`.
* [#984](https://github.com/bbatsov/projectile/pull/984): Error when a project is a symlink that changes target.
* [#1013](https://github.com/bbatsov/projectile/issues/1013): `projectile-project-buffer-p` may return incorrect result on Windows.

## 0.13.0 (2015-10-21)

### New features

* Add `projectile-before-switch-project-hook`.
* Add the ability to specify the project type via `.dir-locals.el`.
* Add support for projects using Midje.
* Add the ability to create missing tests automatically (controlled via the `projectile-create-missing-test-files` defcustom).
* Add the ability to dynamically decide if a project should be added to `projectile-known-projects` (via new `projectile-ignored-project-function` defcustom).
* Add the ability to register new project types dynamically with `projectile-register-project-type`.
* Add the ability to specify a project compilation and test commands via `.dir-locals.el`.
This is done via the variables `projectile-project-compilation-cmd` and `projectile-project-test-cmd`.
* [#489](https://github.com/bbatsov/projectile/issues/489): New interactive command `projectile-run-project`.
* Optionally run [monky](http://ananthakumaran.in/monky/) on Mercurial projects.
* Add the ability to specify a project compilation directory relative to the root directory via `.dir-locals.el` with the variable `projectile-project-compilation-dir`.
* When there is a selected region, projectile-ag, projectile-grep, projectile-replace and projectile-find-tag uses it's content as a search term instead of symbol at point.

### Changes

* Rename `projectile-switch-project-hook` to `projectile-after-switch-project-hook`.
* `projectile-compile-project` now offers appropriate completion
targets even when called from a subdirectory.
* Add an argument specifying the regexp to search to `projectile-grep`.
* Use `help-projectile-grep` instead of `helm-find-file` when selecting a project.
* Omit current buffer from `projectile-switch-to-buffer` and `projectile-switch-to-buffer-other-window` choices.

### Bugs fixed

* [#721](https://github.com/bbatsov/projectile/issues/721#issuecomment-100830507): Remove current buffer from `helm-projectile-switch-project`.
* [#667](https://github.com/bbatsov/projectile/issues/667) Use `file-truename` when caching filenames to prevent duplicate/symlinked filepaths from appearing when opening a project file.
* [#625](https://github.com/bbatsov/projectile/issues/625): Ensure the directory has a trailing slash while searching for it.
* [#763](https://github.com/bbatsov/projectile/issues/763): Check for `projectile-use-git-grep` in `helm-projectile-grep`
* Fix `projectile-parse-dirconfig-file` to parse non-ASCII characters properly.

## 0.12.0 (2015-03-29)

### New features

* Replace Helm equivalent commands in `projectile-commander` when using Helm.
* Add replacement commands projectile-grep, projectile-ack and projectile-ag with its Helm version.
* Add virtual directory manager that allows to create/update (add or delete files) a Dired buffer based on Projectile files.
* Add a new Helm command: `helm-projectile-find-file-in-known-projects` that opens all files in all known projects.
* Add an action for `helm-projectile-switch-project` to delete multiple marked projects.
* Add the ability to retrieve files in all sub-projects under a project root.
* Add `projectile-find-file-dwim` and `helm-projectile-find-file-dwim` commands.
* Provide actual Helm commands for common Projectile commands.
* Use existing Helm actions and map in `helm-find-files` that allows `helm-source-projectile-files-list`
to behave like `helm-find-files`, such as multifile selection and opening or delete on selected files.
* Add compile action to `helm-projectile`.
* Allows using Eshell and Magit outside of a project in `helm-projectile`.
* Add Helm action for incremental grep in the selected projects.
* Add command projectile-find-other-file  Switch between files with
the same  name but different extensions.
* Add Helm interface to switch project. For more details checkout the file
README.md.
* Make the mode line format customizable with `projectile-mode-line`
* Add support for `cargo.toml` projects
* Try to use projectile to find files in compilation buffers
* Support `helm` as a completion system
* New command `projectile-project-info` displays basic info about the current project.
* New `defcustom` `projectile-globally-ignored-buffers` allows you to ignore
buffers by name
* New `defcustom` `projectile-globally-ignored-file-suffixes` allows
you to globally ignore files with particular extensions

### Changes

* get-other-files returns more accurate results for files with the same name placed under different directories
* Collect search tool (`grep`, `ag`, `ack`) keybindings under a common keymap prefix (`C-c p s`)
* Remove `defcustom` `projectile-remember-window-configs` in favor of
`persp-projectile.el`.
* Progress reporter for the native indexing method.

### Bugs fixed

* Fix `projectile-regenerate-tags` to work in directories that include spaces.
* Prevent `projectile-kill-buffers` from trying to kill indirect
buffers.
* [#412](https://github.com/bbatsov/projectile/issues/412): Handle multiple possible targets in `projectile-toggle-between-implementation-or-test`.

## 0.11.0 (2014-05-27)

### New features

* Added support for default file glob pattern to `projectile-grep`
* added file existence cache with defcustoms
`projectile-file-exists-remote-cache-expire` and
`projectile-file-exists-local-cache-expire`.
* added new defcustoms `projectile-project-root-files-top-down-recurring`,
`projectile-project-root-files-bottom-up` and
`projectile-project-root-files-functions`.
* Added new command `projectile-save-project-buffers`.
* Added new command `projectile-cleanup-known-projects`.
* Added new commands `projectile-display-buffer`
and`projectile-find-dir-other-window`.
* Added new interactive function `projectile-project-buffers-other-buffer`
which runs new `projectile-project-buffers-non-visible` function, the former
is bound to `C-c p ESC`.
* New variable `projectile-enable-idle-timer` turns on an idle timer
which runs the hook `projectile-idle-timer-hook` every
`projectile-idle-timer-seconds` seconds when non-nil.
* New defcustom `projectile-remember-window-configs` will make
`projectile-switch-project` restore the most recent window configuration (if
any) of the target project.
* New command `projectile-run-command-in-root`.
* New command `projectile-run-shell-command-in-root`.
* New command `projectile-run-async-shell-command-in-root`.
* New defcustom `projectile-use-git-grep` will make `projectile-grep` use `git grep`
for git projects.
* Added new `projectile-commander` methods ?v and ?R which run
`projectile-vc` and `projectile-regenerate-tags`, respectively.
* `projectile-vc` will use `magit-status` if available.
* New functions `projectile-find-implementation-or-test` and
`projectile-find-implementation-or-test-other-window`, the later is
bound to `C-c p 4 t`.
* New defcustoms `projectile-test-prefix-function` and `projectile-test-suffix-function`
allow users to customize how projectile identifies test files by project type.
* `projectile-grep` will ask for a file pattern if invoked with a
prefix argument.
* Subversion checkouts are now automatically detected.
* CVS checkouts are now automatically detected.
* added `projectile-persp-switch-project` command to make perspective
mode work along with projectile.
* Changed `projectile-mode-line-lighter` to a defcustom variable to make
mode line indicator prefix customizable.
* New command `projectile-find-file-in-known-projects`.
* New defcustom `projectile-ignored-projects` allows you to specify projects
that shouldn't be added to the known projects list.
* New command `projectile-remove-current-project-from-known-projects`.
* New defcustom `projectile-buffers-filter-function`.
* New defcustom `projectile-sort-order`.
* New function `projectile-process-current-project-buffers`.
* New function `projectile-process-current-project-files`.

### Changes

* The presence of a `Makefile` is no longer taken as an indicator
of the project root by default, since recursive make is unfortunately
a common occurrence (affects `projectile-project-root-files`).
* Projectile is now able to find the project pertaining to a symlink
pointing to a version-controlled file.
* Drop `projectile-ack-function` defcustom.
* `projectile-command-map` is now the keymap referenced by the
`projectile-keymap-prefix` in `projectile-mode-map`. This allows
modification of the inner map, and allows additional prefix keys to
reference it.

### Bugs fixed

* Modified `projectile-ack` to append to `ack-and-a-half-arguments`
instead of overriding them.
* [#229] Fix `projectile-find-file-in-directory`'s behavior for project directories
* `projectile-toggle-between-implementation-or-test` shows
understandable error if current buffer is not visiting a file.
* [#244] Correct folder picked up by `projectile-ack` after project-switch.
* [#182] Invalidate project cache if .projectile is modified.

## 0.10.0 (2013-12-09)

### New features

* Added new command `projectile-find-file-other-window`.
* Added new command `projectile-switch-to-buffer-other-window`.
* Added new command `projectile-find-file-in-directory` that allows
you to jump to files in any directory.
* `.projectile` is now always taken into account.
* `projectile-switch-project`'s behavior is now customizable via
`projectile-switch-project-action`.
* Added support for Gradle projects.
* Added support for `Ag`.
* Added new command `projectile-purge-file-from-cache`.
* Added new command `projectile-purge-dir-from-cache`.
* Added new command `projectile-find-tag`.
* Added new command `projectile-commander`. It allows you to quickly
run many Projectile commands with a single key. Very useful as a
project-switching action.
* `projectile-switch-project` now supports a prefix argument. When it's present
the switch action is `projectile-commander`.

### Changes

* Replaced variable `projectile-use-native-indexing` with `projectile-indexing-method`.
* Corrected grammar on error message for not being in a project.

### Bug fixes

* `projectile-find-test-file` now properly displays only test files (#145).

## 0.9.2 (2013-07-16)

### New features

* `projectile-invalidate-cache` now accepts a prefix argument. When
present you'll be prompted for the project whose cache to
invalidate.
* New command `projectile-find-dir` works similar to
`projectile-find-file` - displays the project's dirs and opens them
with `dired`. It's bound to `C-c p d`.
* Added support for `grizzl` as a completion system.
* Added support for `fossil` projects.
* Added support for `Symfony 2` project.
* New command `projectile-clear-known-projects` removes all known projects.
* New command `projectile-remove-known-project` prompts you for a known project to remove.

### Bugs fixed

* Fixed `projectile-replace`, which was broken from the use of relative paths
* #103 - `projectile-switch-project` does not require a project to work
* Don't show hidden buffers in projectile-project-buffers

### Changes

* Rebound `projectile-compile-project` to <kbd>C-c p c</kbd>
* Rebound `projectile-dired` to <kbd>C-c p D</kbd>
* Reworked `projectile-compile-project` and `projectile-test-project`
to be smarter, more configurable and closer in behavior to the stock
`compile` command
* `projectile-switch-project` (<kbd>C-c p s</kbd>) now runs `projectile-find-file` instead of `dired`.

## 0.9.1 (2013-04-26)

### New features

* Display recentf files in helm-projectile.

### Bugs fixed

* #95 - handle properly missing project root

## 0.9.0 (2013-04-24)

### New features

* Use fast external tools to find project files when possible. This is the default option on all Unices.
* Removed obsolete command `projectile-reindex-project`.
* Removed obsolete command `projectile-open`.
* Introduced support for finding tests and switching between code and tests.
* Implement basic project type detection.
* Add a simple version reporting command projectile-version.
* Display relative paths to project files instead of disambiguated filenames.
* Directories listed in .projectile file are excluded when tags are generated.
* Remembers visited projects and may switch between them with `projectile-switch-project`.
* Supports `lein {compile|test}` in Clojure projects.
* Support projects only for subdirs of the project root.
* Add the ability to manually cache files.

### Bugs fixed

* #57 - properly set the current working dir, before invoking shell commands
* #71 - correct regenerate tags keybinding in the README

### Misc

* Move menu entry under `Tools`
* Show indexing message only when doing native project indexing
* Massive performance improvements<|MERGE_RESOLUTION|>--- conflicted
+++ resolved
@@ -2,13 +2,10 @@
 
 ## master (unreleased)
 
-<<<<<<< HEAD
-* Add elm project type
-=======
-### New features
-
+### New features
+
+* Add elm project type.
 * [#1821](https://github.com/bbatsov/projectile/pull/1821): Add `pyproject.toml` discovery for python projects.
->>>>>>> 047c2a4d
 
 ## 2.7.0 (2022-11-22)
 
