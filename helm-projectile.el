;;; helm-projectile.el --- Helm integration for Projectile

;; Copyright (C) 2011-2015 Bozhidar Batsov

;; Author: Bozhidar Batsov
;; URL: https://github.com/bbatsov/projectile
;; Created: 2011-31-07
;; Keywords: project, convenience
;; Version: 0.11.0
;; Package-Requires: ((helm "1.4.0") (projectile "0.11.0") (dash "1.5.0") (cl-lib "0.3"))

;; This file is NOT part of GNU Emacs.

;;; License:

;; This program is free software; you can redistribute it and/or modify
;; it under the terms of the GNU General Public License as published by
;; the Free Software Foundation; either version 3, or (at your option)
;; any later version.
;;
;; This program is distributed in the hope that it will be useful,
;; but WITHOUT ANY WARRANTY; without even the implied warranty of
;; MERCHANTABILITY or FITNESS FOR A PARTICULAR PURPOSE.  See the
;; GNU General Public License for more details.
;;
;; You should have received a copy of the GNU General Public License
;; along with GNU Emacs; see the file COPYING.  If not, write to the
;; Free Software Foundation, Inc., 51 Franklin Street, Fifth Floor,
;; Boston, MA 02110-1301, USA.

;;; Commentary:
;;
;; This library provides easy project management and navigation.  The
;; concept of a project is pretty basic - just a folder containing
;; special file.  Currently git, mercurial and bazaar repos are
;; considered projects by default.  If you want to mark a folder
;; manually as a project just create an empty .projectile file in
;; it.  See the README for more details.
;;
;;; Code:

(require 'projectile)
(require 'helm-config)
(require 'helm-locate)
(require 'helm-buffers)
(require 'helm-files)
(require 'cl-lib)

(declare-function eshell "eshell")
(declare-function helm-do-ag "helm-ag")
(defvar helm-ag-base-command)

(defgroup helm-projectile nil
  "Helm support for projectile."
  :prefix "helm-projectile-"
  :group 'projectile
  :link `(url-link :tag "helm-projectile homepage" "https://github.com/bbatsov/projectile"))

(defvar helm-projectile-current-project-root)

;;;###autoload
(defcustom helm-projectile-fuzzy-match t
  "Enable fuzzy matching for Helm Projectile commands.
This needs to be set before loading helm-projectile."
  :group 'helm-projectile
  :type 'boolean)

(defun helm-projectile-coerce-file (candidate)
  (with-current-buffer (helm-candidate-buffer)
    (expand-file-name candidate (projectile-project-root))))

(defmacro helm-projectile-define-key (keymap key def &rest bindings)
  "In KEYMAP, define key sequence KEY1 as DEF1, KEY2 as DEF2 ..."
  (declare (indent defun))
  (let ((ret '(progn)))
    (while key
      (push
       `(define-key ,keymap ,key
          (lambda ()
            (interactive)
            (helm-quit-and-execute-action ,def)))
       ret)
      (setq key (pop bindings)
            def (pop bindings)))
    (reverse ret)))

(defun helm-projectile-hack-actions (actions &rest prescription)
  "Given a Helm action list and a prescription, return a hacked
Helm action list, after applying the PRESCRIPTION.

The Helm action list ACTIONS is of the form:

\(\(DESCRIPTION1 . FUNCTION1\)
 \(DESCRIPTION2 . FUNCTION2\)
 ...
 \(DESCRIPTIONn . FUNCTIONn\)\)

PRESCRIPTION is in the form:

\(INSTRUCTION1 INSTRUCTION2 ... INSTRUCTIONn\)

If an INSTRUCTION is a symbol, the action with function name
INSTRUCTION is deleted.

If an INSTRUCTION is of the form \(FUNCTION1 . FUNCTION2\), the
action with function name FUNCTION1 will change it's function to
FUNCTION2.

If an INSTRUCTION is of the form \(FUNCTION . DESCRIPTION\), and
if an action with function name FUNCTION exists in the original
Helm action list, the action in the Helm action list, with
function name FUNCTION will change it's description to
DESCRIPTION. Otherwise, (FUNCTION . DESCRIPTION) will be added to
the action list.

Please check out how `helm-projectile-file-actions' is defined
for an example of how this function is being used."
  (let* ((to-delete (cl-remove-if (lambda (entry) (listp entry)) prescription))
         (actions (cl-delete-if (lambda (action) (memq (cdr action) to-delete))
                                (copy-alist actions)))
         new)
    (cl-dolist (action actions)
      (when (setq new (cdr (assq (cdr action) prescription)))
        (if (stringp new)
            (setcar action new)
          (setcdr action new))))
    ;; Add new actions from PRESCRIPTION
    (setq new nil)
    (cl-dolist (instruction prescription)
      (when (and (listp instruction)
                 (null (rassq (car instruction) actions))
                 (symbolp (car instruction)) (stringp (cdr instruction)))
        (push (cons (cdr instruction) (car instruction)) new)))
    (append actions (nreverse new))))

(defun helm-projectile-vc (dir)
  "A Helm action for jumping to project root using `vc-dir' or Magit.
DIR is a directory to be switched"
  (let ((projectile-require-project-root nil))
    (projectile-vc dir)))

(defun helm-projectile-compile-project (dir)
  "A Helm action for compile a project.
DIR is the project root."
  (let ((helm--reading-passwd-or-string t)
        (default-directory dir))
    (projectile-compile-project helm-current-prefix-arg dir)))

(defun helm-projectile-remove-known-project (_ignore)
  "Delete selected projects.
_IGNORE means the argument does not matter.
It is there because Helm requires it."
  (let* ((projects (helm-marked-candidates :with-wildcard t))
         (len (length projects)))
    (with-helm-display-marked-candidates
      helm-marked-buffer-name
      projects
      (if (not (y-or-n-p (format "Delete *%s projects(s)" len)))
          (message "(No deletion performed)")
        (progn
          (mapc (lambda (p)
                  (delete p projectile-known-projects))
                projects)
          (projectile-save-known-projects))
        (message "%s projects(s) deleted" len)))))

(defvar helm-source-projectile-projects
  (helm-build-in-buffer-source "Projectile projects"
    :data (lambda ()
            (if (projectile-project-p)
                (cons (abbreviate-file-name (projectile-project-root))
                      (projectile-relevant-known-projects))
              projectile-known-projects))
    :fuzzy-match helm-projectile-fuzzy-match
    :keymap (let ((map (make-sparse-keymap)))
              (set-keymap-parent map helm-map)
              (helm-projectile-define-key map
                (kbd "C-d") 'dired
                (kbd "M-g") 'helm-projectile-vc
                (kbd "M-e") 'helm-projectile-switch-to-eshell
                (kbd "C-s") 'helm-find-files-grep
                (kbd "M-c") 'helm-projectile-compile-project
                (kbd "M-D") 'helm-projectile-remove-known-project)
              map)
    :mode-line helm-ff-mode-line-string
    :action '(("Switch to project" .
               (lambda (project)
                 (let ((projectile-completion-system 'helm))
                   (projectile-switch-project-by-name project))))
              ("Open Dired in project's directory `C-d'" . dired)
              ("Open project root in vc-dir or magit `M-g'" . helm-projectile-vc)
              ("Switch to Eshell `M-e'" . helm-projectile-switch-to-eshell)
              ("Grep in projects `C-s'.  With C-u, recurse" . helm-find-files-grep)
              ("Compile project `M-c'. With C-u, new compile command"
               . helm-projectile-compile-project)
              ("Remove project(s) `M-D'" . helm-projectile-remove-known-project)))
  "Helm source for known projectile projects.")

(define-key helm-etags-map (kbd "C-c p f") (lambda ()
                                             (interactive)
                                             (helm-run-after-quit 'helm-projectile-find-file nil)))

(defun helm-projectile-find-files-eshell-command-on-file-action (_candidate)
  (interactive)
  (let* ((helm-ff-default-directory (file-name-directory _candidate)))
    (helm-find-files-eshell-command-on-file _candidate)))

(defun helm-projectile-ff-etags-select-action (_candidate)
  (interactive)
  (let* ((helm-ff-default-directory (file-name-directory _candidate)))
    (helm-ff-etags-select _candidate)))

(defun helm-projectile-switch-to-eshell (dir)
  (interactive)
  (let* ((projectile-require-project-root nil)
         (helm-ff-default-directory (file-name-directory (projectile-expand-root dir))))
    (helm-ff-switch-to-eshell dir)))

(defun helm-projectile-files-in-current-dired-buffer ()
  "Return a list of files (only) in the current dired buffer."
  (let (flist)
    (cl-flet ((fpush (fname) (push fname flist)))
      (save-excursion
        (let (file buffer-read-only)
          (goto-char (point-min))
          (while (not (eobp))
            (save-excursion
              (and (not (eolp))
                   (setq file (dired-get-filename t t)) ; nil on non-file
                   (progn (end-of-line)
                          (funcall #'fpush file))))
            (forward-line 1)))))
    (mapcar 'file-truename (nreverse flist))))

(defun helm-projectile-all-dired-buffers ()
  "Get all current Dired buffers."
  (mapcar (lambda (b)
            (with-current-buffer b (buffer-name)))
          (-filter (lambda (b)
                     (with-current-buffer b
                       (and (eq major-mode 'dired-mode)
                            (buffer-name))))
                   (buffer-list))))

(defvar helm-projectile-virtual-dired-remote-enable nil
  "Enable virtual Dired manager in remote host. Disabled by default.")

(defun helm-projectile-dired-files-new-action (candidate)
  "Create a Dired buffer from chosen files.
CANDIDATE is the selected file, but choose the marked files if available."
  (if (and (file-remote-p (projectile-project-root))
           (not helm-projectile-virtual-dired-remote-enable))
      (message "Virtual Dired manager is disabled in remote host. Enable with %s."
               (propertize "helm-projectile-virtual-dired-remote-enable" 'face 'font-lock-keyword-face))
    (let ((new-name (completing-read "Select or enter a new buffer name: "
                                     (helm-projectile-all-dired-buffers)))
          (helm--reading-passwd-or-string t)
          (files (-filter (lambda (f)
                            (not (string= f "")))
                          (mapcar (lambda (file)
                                    (replace-regexp-in-string (projectile-project-root) "" file))
                                  (helm-marked-candidates :with-wildcard t))))
          (default-directory (projectile-project-root)))
      ;; create a unique buffer that is unique to any directory in default-directory
      ;; or opened buffer; when Dired is passed with a non-existence directory name,
      ;; it only creates a buffer and insert everything. If a new name user supplied
      ;; exists as default-directory, Dired throws error when insert anything that
      ;; does not exist in current directory.
      (with-current-buffer (dired (cons (make-temp-name new-name)
                                        (if files
                                            files
                                          (list candidate))))
        (when (get-buffer new-name)
          (kill-buffer new-name))
        (rename-buffer new-name)))))

(defun helm-projectile-dired-files-add-action (candidate)
  "Add files to a Dired buffer.
CANDIDATE is the selected file.  Used when no file is explicitly marked."
  (if (and (file-remote-p (projectile-project-root))
           (not helm-projectile-virtual-dired-remote-enable))
      (message "Virtual Dired manager is disabled in remote host. Enable with %s."
               (propertize "helm-projectile-virtual-dired-remote-enable" 'face 'font-lock-keyword-face))
    (if (eq (with-helm-current-buffer major-mode) 'dired-mode)
        (let* ((helm--reading-passwd-or-string t)
               (root (projectile-project-root)) ; store root for later use
               (dired-buffer-name (or (and (eq major-mode 'dired-mode) (buffer-name))
                                      (completing-read "Select a Dired buffer:"
                                                       (helm-projectile-all-dired-buffers))))
               (dired-files (with-current-buffer dired-buffer-name
                              (helm-projectile-files-in-current-dired-buffer)))
               (marked-files (helm-marked-candidates :with-wildcard t))
               (files (sort (mapcar (lambda (file)
                                      (replace-regexp-in-string (projectile-project-root) "" file))
                                    (cl-nunion (if marked-files
                                                   marked-files
                                                 (list candidate))
                                               dired-files
                                               :test #'string-equal))
                            'string-lessp)))
          (kill-buffer dired-buffer-name)
          ;; Rebind default-directory because after killing a buffer, we
          ;; could be in any buffer and default-directory is set to that
          ;; random buffer
          ;;
          ;; Also use saved root directory, because after killing a buffer,
          ;; we could be outside of current project
          (let ((default-directory root))
            (with-current-buffer (dired (cons (make-temp-name dired-buffer-name)
                                              (if files
                                                  (mapcar (lambda (file)
                                                            (replace-regexp-in-string root "" file))
                                                          files)
                                                (list candidate))))
              (rename-buffer dired-buffer-name))))
      (error "You're not in a Dired buffer to add."))))

(defun helm-projectile-dired-files-delete-action (candidate)
  "Delete selected entries from a Dired buffer.
CANDIDATE is the selected file.  Used when no file is explicitly marked."
  (if (and (file-remote-p (projectile-project-root))
           (not helm-projectile-virtual-dired-remote-enable))
      (message "Virtual Dired manager is disabled in remote host. Enable with %s."
               (propertize "helm-projectile-virtual-dired-remote-enable" 'face 'font-lock-keyword-face))
    (let* ((helm--reading-passwd-or-string t)
           (root (projectile-project-root))
           (dired-buffer-name (with-helm-current-buffer (buffer-name)))
           (dired-files (with-current-buffer dired-buffer-name
                          (helm-projectile-files-in-current-dired-buffer)))
           (files (sort (cl-set-exclusive-or (helm-marked-candidates :with-wildcard t)
                                             dired-files
                                             :test #'string-equal) #'string-lessp)))
      (kill-buffer dired-buffer-name)
      ;; similar reason to `helm-projectile-dired-files-add-action'
      (let ((default-directory root))
        (with-current-buffer (dired (cons (make-temp-name dired-buffer-name)
                                          (if files
                                              (mapcar (lambda (file)
                                                        (replace-regexp-in-string root "" file))
                                                      files)
                                            (list candidate))))
          (rename-buffer dired-buffer-name))))))

(defvar helm-projectile-find-file-map
  (let ((map (copy-keymap helm-find-files-map)))
    (helm-projectile-define-key map
      (kbd "C-c f") 'helm-projectile-dired-files-new-action
      (kbd "C-c a") 'helm-projectile-dired-files-add-action
      (kbd "M-e") 'helm-projectile-switch-to-eshell
      (kbd "M-.") 'helm-projectile-ff-etags-select-action
      (kbd "M-!") 'helm-projectile-find-files-eshell-command-on-file-action)
    (define-key map (kbd "<left>") 'helm-previous-source)
    (define-key map (kbd "<right>") 'helm-next-source)
    map)
  "Mapping for file commands in Helm Projectile.")

(defvar helm-projectile-file-actions
  (helm-projectile-hack-actions
   (cdr (assq 'action (or helm-source-find-files
                          (helm-make-source "Find files" 'helm-source-ffiles))))
   ;; Delete these actions
   'helm-ff-browse-project
   'helm-insert-file-name-completion-at-point
   'helm-ff-find-sh-command
   'helm-ff-cache-add-file
   ;; Substitute these actions
   '(helm-ff-switch-to-eshell . helm-projectile-switch-to-eshell)
   '(helm-ff-etags-select     . helm-projectile-ff-etags-select-action)
   '(helm-find-files-eshell-command-on-file
     . helm-projectile-find-files-eshell-command-on-file-action)
   ;; Change action descriptions
   '(helm-find-file-as-root . "Find file as root `C-c r'")
   ;; New actions
   '(helm-projectile-dired-files-new-action
     . "Create Dired buffer from files `C-c f'")
   '(helm-projectile-dired-files-add-action
     . "Add files to Dired buffer `C-c a'"))
  "Action for files.")

(defun helm-projectile-build-dwim-source (candidates)
  "Dynamically build a Helm source definition for Projectile files based on context with CANDIDATES."
  ""
  (helm-build-in-buffer-source "Projectile files"
    :data candidates
    :fuzzy-match helm-projectile-fuzzy-match
    :coerce 'helm-projectile-coerce-file
    :action-transformer 'helm-find-files-action-transformer
    :keymap helm-projectile-find-file-map
    :help-message helm-ff-help-message
    :mode-line helm-ff-mode-line-string
    :action helm-projectile-file-actions))

(defvar helm-source-projectile-files-list
  (helm-build-in-buffer-source "Projectile files"
    :data (lambda ()
            (condition-case nil
                (projectile-current-project-files)
              (error nil)))
    :fuzzy-match helm-projectile-fuzzy-match
    :coerce 'helm-projectile-coerce-file
    :keymap helm-projectile-find-file-map
    :help-message 'helm-ff-help-message
    :mode-line helm-ff-mode-line-string
    :action helm-projectile-file-actions
    )
  "Helm source definition for Projectile files.")

(defvar helm-source-projectile-files-in-all-projects-list
  (helm-build-in-buffer-source "Projectile files in all Projects"
    :data (lambda ()
            (condition-case nil
                (let ((projectile-require-project-root nil))
                  (projectile-all-project-files))
              (error nil)))
    :coerce 'helm-projectile-coerce-file
    :keymap helm-find-files-map
    :help-message 'helm-ff-help-message
    :mode-line helm-ff-mode-line-string
    :action helm-projectile-file-actions
    )
  "Helm source definition for all Projectile files in all projects.")

(defvar helm-projectile-dired-file-actions
  (helm-projectile-hack-actions
   helm-projectile-file-actions
   ;; New actions
   '(helm-projectile-dired-files-delete-action . "Remove entry(s) from Dired buffer `C-c d'")))

(defvar helm-source-projectile-dired-files-list
  (helm-build-in-buffer-source "Projectile files in current Dired buffer"
    :data (lambda ()
            (condition-case nil
                (if (and (file-remote-p (projectile-project-root))
                         (not helm-projectile-virtual-dired-remote-enable))
                    nil
                  (let ((default-directory (projectile-project-root)))
                    (when (eq major-mode 'dired-mode)
                      (mapcar (lambda (file)
                                (replace-regexp-in-string default-directory "" file))
                              (helm-projectile-files-in-current-dired-buffer)))))
              (error nil)))
    :coerce 'helm-projectile-coerce-file
    :filter-one-by-one (lambda (file)
                         (let ((default-directory (projectile-project-root)))
                           (helm-ff-filter-candidate-one-by-one file)))
    :action-transformer 'helm-find-files-action-transformer
    :keymap (let ((map (copy-keymap helm-projectile-find-file-map)))
              (helm-projectile-define-key map
                (kbd "C-c d") 'helm-projectile-dired-files-delete-action)
              map)
    :help-message 'helm-ff-help-message
    :mode-line helm-ff-mode-line-string
    :action helm-projectile-dired-file-actions)
  "Helm source definition for Projectile delete files.")

(defun helm-projectile-dired-find-dir (dir)
  "Jump to a selected directory DIR from helm-projectile."
  (dired (expand-file-name dir (projectile-project-root)))
  (run-hooks 'projectile-find-dir-hook))

(defun helm-projectile-dired-find-dir-other-window (dir)
  "Jump to a selected directory DIR from helm-projectile."
  (dired-other-window (expand-file-name dir (projectile-project-root)))
  (run-hooks 'projectile-find-dir-hook))

(defvar helm-source-projectile-directories-list
  (helm-build-in-buffer-source "Projectile directories"
    :data (lambda ()
            (condition-case nil
                (if projectile-find-dir-includes-top-level
                    (append '("./") (projectile-current-project-dirs))
                  (projectile-current-project-dirs))
              (error nil)))
    :fuzzy-match helm-projectile-fuzzy-match
    :coerce 'helm-projectile-coerce-file
    :action-transformer 'helm-find-files-action-transformer
    :keymap (let ((map (make-sparse-keymap)))
              (set-keymap-parent map helm-map)
              (helm-projectile-define-key map
                (kbd "<left>") 'helm-previous-source
                (kbd "<right>") 'helm-next-source
                (kbd "C-c o") 'helm-projectile-dired-find-dir-other-window
                (kbd "M-e")   'helm-projectile-switch-to-eshell
                (kbd "C-c f") 'helm-projectile-dired-files-new-action
                (kbd "C-c a") 'helm-projectile-dired-files-add-action
                (kbd "C-s")   'helm-find-files-grep)
              map)
    :help-message 'helm-ff-help-message
    :mode-line helm-ff-mode-line-string
    :action '(("Open Dired" . helm-projectile-dired-find-dir)
              ("Open Dired in other window `C-c o'" . helm-projectile-dired-find-dir)
              ("Switch to Eshell `M-e'" . helm-projectile-switch-to-eshell)
              ("Grep in projects `C-s C-u Recurse'" . helm-find-files-grep)
              ("Create Dired buffer from files `C-c f'" . helm-projectile-dired-files-new-action)
              ("Add files to Dired buffer `C-c a'" . helm-projectile-dired-files-add-action)))
  "Helm source for listing project directories.")

(defclass helm-source-projectile-buffer (helm-source-sync helm-type-buffer)
  ((init :initform (lambda ()
                     ;; Issue #51 Create the list before `helm-buffer' creation.
                     (setq helm-buffers-list-cache (projectile-project-buffer-names))
                     (let ((result (cl-loop for b in helm-buffers-list-cache
                                            maximize (length b) into len-buf
                                            maximize (length (with-current-buffer b
                                                               (symbol-name major-mode)))
                                            into len-mode
                                            finally return (cons len-buf len-mode))))
                       (unless helm-buffer-max-length
                         (setq helm-buffer-max-length (car result)))
                       (unless helm-buffer-max-len-mode
                         ;; If a new buffer is longer that this value
                         ;; this value will be updated
                         (setq helm-buffer-max-len-mode (cdr result))))))
   (candidates :initform helm-buffers-list-cache)
   (matchplugin :initform nil)
   (match :initform 'helm-buffers-match-function)
   (persistent-action :initform 'helm-buffers-list-persistent-action)
   (keymap :initform helm-buffer-map)
   (volatile :initform t)
   (mode-line :initform helm-buffer-mode-line-string)
   (persistent-help
    :initform
    "Show this buffer / C-u \\[helm-execute-persistent-action]: Kill this buffer")))

(defvar helm-source-projectile-buffers-list (helm-make-source "Project buffers" 'helm-source-projectile-buffer))

(defvar helm-source-projectile-recentf-list
  (helm-build-in-buffer-source "Projectile recent files"
    :data (lambda ()
            (condition-case nil
                (projectile-recentf-files)
              (error nil)))
    :fuzzy-match helm-projectile-fuzzy-match
    :coerce 'helm-projectile-coerce-file
    :keymap helm-projectile-find-file-map
    :help-message 'helm-ff-help-message
    :mode-line helm-ff-mode-line-string
    :action helm-projectile-file-actions
    )
  "Helm source definition for recent files in current project.")

(defvar helm-source-projectile-files-and-dired-list
  '(helm-source-projectile-dired-files-list
    helm-source-projectile-files-list))

(defvar helm-source-projectile-directories-and-dired-list
  '(helm-source-projectile-dired-files-list
    helm-source-projectile-directories-list))

(defcustom helm-projectile-sources-list
  '(helm-source-projectile-buffers-list
    helm-source-projectile-files-list
    helm-source-projectile-projects
    )
  "Default sources for `helm-projectile'."
  :group 'helm-projectile)

(defmacro helm-projectile-command (command source prompt &optional not-require-root)
  "Template for generic helm-projectile commands.
COMMAND is a command name to be appended with \"helm-projectile\" prefix.
SOURCE is a Helm source that should be Projectile specific.
PROMPT is a string for displaying as a prompt.
NOT-REQUIRE-ROOT specifies the command doesn't need to be used in a
project root."
  `(defun ,(intern (concat "helm-projectile-" command)) (&optional arg)
     "Use projectile with Helm for finding files in project

With a prefix ARG invalidates the cache first."
     (interactive "P")
     (if (projectile-project-p)
         (projectile-maybe-invalidate-cache arg)
       (unless ,not-require-root
         (error "You're not in a project")))
     (let ((helm-ff-transformer-show-only-basename nil)
           ;; for consistency, we should just let Projectile take care of ignored files
           (helm-boring-file-regexp-list nil))
       (helm :sources ,source
             :buffer "*helm projectile*"
             :prompt (projectile-prepend-project-name ,prompt)))))

(helm-projectile-command "switch-project" 'helm-source-projectile-projects "Switch to project: " t)
(helm-projectile-command "find-file" helm-source-projectile-files-and-dired-list "Find file: ")
(helm-projectile-command "find-file-in-known-projects" 'helm-source-projectile-files-in-all-projects-list "Find file in projects: ")
(helm-projectile-command "find-dir" helm-source-projectile-directories-and-dired-list "Find dir: ")
(helm-projectile-command "recentf" 'helm-source-projectile-recentf-list "Recently visited file: ")
(helm-projectile-command "switch-to-buffer" 'helm-source-projectile-buffers-list "Switch to buffer: ")

;;;###autoload
(defun helm-projectile-find-file-dwim ()
  "Find file at point based on context."
  (interactive)
  (let* ((project-files (projectile-current-project-files))
         (files (projectile-select-files project-files)))
    (if (= (length files) 1)
        (find-file (expand-file-name (car files) (projectile-project-root)))
      (helm :sources (helm-projectile-build-dwim-source (if (> (length files) 1)
                                                            files
                                                          project-files))
            :buffer "*helm projectile*"
            :prompt (projectile-prepend-project-name "Find file: ")))))

;;;###autoload
(defun helm-projectile-find-other-file (&optional flex-matching)
  "Switch between files with the same name but different extensions using Helm.
With FLEX-MATCHING, match any file that contains the base name of current file.
Other file extensions can be customized with the variable `projectile-other-file-alist'."
  (interactive "P")
  (-if-let (other-files (projectile-get-other-files (buffer-file-name)
                                                    (projectile-current-project-files)
                                                    flex-matching))
      (if (= (length other-files) 1)
          (find-file (expand-file-name (car other-files) (projectile-project-root)))
        (progn
          (let* ((helm-ff-transformer-show-only-basename nil))
            (helm :sources (helm-build-in-buffer-source "Projectile other files"
                             :data other-files
                             :coerce 'helm-projectile-coerce-file
                             :keymap (let ((map (copy-keymap helm-find-files-map)))
                                       (define-key map (kbd "<left>") 'helm-previous-source)
                                       (define-key map (kbd "<right>") 'helm-next-source)
                                       map)
                             :help-message helm-ff-help-message
                             :mode-line helm-ff-mode-line-string
                             :action helm-projectile-file-actions)
                  :buffer "*helm projectile*"
                  :prompt (projectile-prepend-project-name "Find other file: ")))))
    (error "No other file found")))

(defun helm-projectile-grep-or-ack (&optional use-ack-p ack-ignored-pattern ack-executable)
  "Perform helm-grep at project root.
USE-ACK-P indicates whether to use ack or not.
ACK-IGNORED-PATTERN is a file regex to exclude from searching.
ACK-EXECUTABLE is the actual ack binary name.
It is usually \"ack\" or \"ack-grep\".
If it is nil, or ack/ack-grep not found then use default grep command."
  (let* ((default-directory (projectile-project-root))
         (helm-ff-default-directory (projectile-project-root))
         (follow (and helm-follow-mode-persistent
                      (assoc-default 'follow helm-source-grep)))
         (helm-grep-in-recurse t)
         (grep-find-ignored-files (-union projectile-globally-ignored-files  grep-find-ignored-files))
         (grep-find-ignored-directories (-union projectile-globally-ignored-directories grep-find-ignored-directories))
         (helm-grep-default-command (if use-ack-p
                                        (concat ack-executable " -H --no-group --no-color " ack-ignored-pattern " %p %f")
                                      "grep -a -r %e -n%cH -e %p %f ."))
         (helm-grep-default-recurse-command helm-grep-default-command)
         (helm-source-grep
          (helm-build-async-source
              (capitalize (helm-grep-command t))
            :header-name (lambda (name)
                           (let ((name (if use-ack-p
                                           "Helm Projectile Ack"
                                         "Helm Projectile Grep")))
                             (concat name " " "(C-c ? Help)")))
            :candidates-process 'helm-grep-collect-candidates
            :filter-one-by-one 'helm-grep-filter-one-by-one
            :candidate-number-limit 9999
            :nohighlight t
            :mode-line helm-grep-mode-line-string
            ;; We need to specify keymap here and as :keymap arg [1]
            ;; to make it available in further resuming.
            :keymap helm-grep-map
            :history 'helm-grep-history
            :action (helm-make-actions
                     "Find file" 'helm-grep-action
                     "Find file other frame" 'helm-grep-other-frame
                     (lambda () (and (locate-library "elscreen")
                                     "Find file in Elscreen"))
                     'helm-grep-jump-elscreen
                     "Save results in grep buffer" 'helm-grep-save-results
                     "Find file other window" 'helm-grep-other-window)
            :persistent-action 'helm-grep-persistent-action
            :persistent-help "Jump to line (`C-u' Record in mark ring)"
            :requires-pattern 2)))
    (helm
     :sources 'helm-source-grep
     :input (if (region-active-p)
                (buffer-substring-no-properties (region-beginning) (region-end))
              (thing-at-point 'symbol))
     :buffer (format "*helm %s*" (if use-ack-p
                                     "ack"
                                   "grep"))
     :default-directory (projectile-project-root)
     :keymap helm-grep-map
     :history 'helm-grep-history
     :truncate-lines t)))

;;;###autoload
(defun helm-projectile-on ()
  "Turn on helm-projectile key bindings."
  (interactive)
  (message "Turn on helm-projectile key bindings")
  (helm-projectile-toggle 1))

;;;###autoload
(defun helm-projectile-off ()
  "Turn off helm-projectile key bindings."
  (interactive)
  (message "Turn off helm-projectile key bindings")
  (helm-projectile-toggle -1))

;;;###autoload
(defun helm-projectile-grep ()
  "Helm version of projectile-grep."
  (interactive)
  (if (projectile-project-p)
      (funcall'run-with-timer 0.01 nil
                              #'helm-projectile-grep-or-ack nil)
    (error "You're not in a project")))

;;;###autoload
(defun helm-projectile-ack ()
  "Helm version of projectile-ack."
  (interactive)
  (if (projectile-project-p)
      (let ((ack-ignored (mapconcat
                          'identity
                          (-union (-map (lambda (path)
                                          (concat "--ignore-dir=" (file-name-nondirectory (directory-file-name path))))
                                        projectile-globally-ignored-directories)
                                  (-map (lambda (path)
                                          (concat "--ignore-file=match:" (shell-quote-argument path)))
                                        projectile-globally-ignored-files)) " "))
            (helm-ack-grep-executable (cond
                                       ((executable-find "ack") "ack")
                                       ((executable-find "ack-grep") "ack-grep")
                                       (t (error "ack or ack-grep is not available.")))))
        (funcall 'run-with-timer 0.01 nil
                 #'helm-projectile-grep-or-ack t ack-ignored helm-ack-grep-executable))
    (error "You're not in a project")))

;;;###autoload
(defun helm-projectile-ag (&optional options)
  "Helm version of projectile-ag."
  (interactive (if current-prefix-arg (list (read-string "option: " "" 'helm-ag-command-history))))
  (unless (executable-find "ag")
    (error "ag not available"))
  (if (require 'helm-ag nil  'noerror)
<<<<<<< HEAD
      (let* ((helm-ag-insert-at-point 'symbol)
             (grep-find-ignored-files (-union projectile-globally-ignored-files grep-find-ignored-files))
             (grep-find-ignored-directories (-union projectile-globally-ignored-directories grep-find-ignored-directories))
             (ignored (mapconcat (lambda (i)
                                   (concat "--ignore " i))
                                 (append grep-find-ignored-files grep-find-ignored-directories)
                                 " "))
             (helm-ag-command-option options)
             (helm-ag-base-command (concat helm-ag-base-command " " ignored)))
        (helm-do-ag (projectile-project-root)))
=======
      (if (projectile-project-p)
          (let* ((helm-ag-insert-at-point 'symbol)
                 (grep-find-ignored-files (-union projectile-globally-ignored-files grep-find-ignored-files))
                 (grep-find-ignored-directories (-union projectile-globally-ignored-directories grep-find-ignored-directories))
                 (ignored (mapconcat (lambda (i)
                                       (concat "--ignore " i))
                                     (append grep-find-ignored-files grep-find-ignored-directories)
                                     " "))
                 (helm-ag-base-command (concat helm-ag-base-command " " ignored)))
            (helm-do-ag (projectile-project-root)))
        (error "You're not in a project"))
>>>>>>> 0463b53f
    (error "helm-ag not available")))

(defun helm-projectile-commander-bindings ()
  (def-projectile-commander-method ?a
    "Run ack on project."
    (call-interactively 'helm-projectile-ack))

  (def-projectile-commander-method ?A
    "Find ag on project."
    (call-interactively 'helm-projectile-ag))

  (def-projectile-commander-method ?f
    "Find file in project."
    (helm-projectile-find-file))

  (def-projectile-commander-method ?b
    "Switch to project buffer."
    (helm-projectile-switch-to-buffer))

  (def-projectile-commander-method ?d
    "Find directory in project."
    (helm-projectile-find-dir))

  (def-projectile-commander-method ?g
    "Run grep on project."
    (helm-projectile-grep))

  (def-projectile-commander-method ?s
    "Switch project."
    (helm-projectile-switch-project))

  (def-projectile-commander-method ?e
    "Find recently visited file in project."
    (helm-projectile-recentf)))

(defun helm-projectile-toggle (toggle)
  "Toggle Helm version of Projectile commands."
  (if (> toggle 0)
      (progn
        (setq projectile-switch-project-action 'helm-projectile-find-file)
        (define-key projectile-command-map (kbd "a") 'helm-projectile-find-other-file)
        (define-key projectile-command-map (kbd "f") 'helm-projectile-find-file)
        (define-key projectile-command-map (kbd "F") 'helm-projectile-find-file-in-known-projects)
        (define-key projectile-command-map (kbd "g") 'helm-projectile-find-file-dwim)
        (define-key projectile-command-map (kbd "d") 'helm-projectile-find-dir)
        (define-key projectile-command-map (kbd "p") 'helm-projectile-switch-project)
        (define-key projectile-command-map (kbd "e") 'helm-projectile-recentf)
        (define-key projectile-command-map (kbd "b") 'helm-projectile-switch-to-buffer)
        (define-key projectile-command-map (kbd "s g") 'helm-projectile-grep)
        (define-key projectile-command-map (kbd "s a") 'helm-projectile-ack)
        (define-key projectile-command-map (kbd "s s") 'helm-projectile-ag)
        (helm-projectile-commander-bindings))
    (progn
      (setq projectile-switch-project-action 'projectile-find-file)
      (define-key projectile-command-map (kbd "a") 'projectile-find-other-file)
      (define-key projectile-command-map (kbd "f") 'projectile-find-file)
      (define-key projectile-command-map (kbd "F") 'projectile-find-file-in-known-projects)
      (define-key projectile-command-map (kbd "g") 'helm-projectile-find-file-dwim)
      (define-key projectile-command-map (kbd "d") 'projectile-find-dir)
      (define-key projectile-command-map (kbd "p") 'projectile-switch-project)
      (define-key projectile-command-map (kbd "e") 'projectile-recentf)
      (define-key projectile-command-map (kbd "b") 'projectile-switch-to-buffer)
      (define-key projectile-command-map (kbd "s g") 'projectile-grep)
      (define-key projectile-command-map (kbd "s s") 'projectile-ag)
      (projectile-commander-bindings))))

;;;###autoload
(defun helm-projectile (&optional arg)
  "Use projectile with Helm instead of ido.

With a prefix ARG invalidates the cache first.
If invoked outside of a project, displays a list of known projects to jump."
  (interactive "P")
  (if (projectile-project-p)
      (projectile-maybe-invalidate-cache arg))
  (let ((helm-ff-transformer-show-only-basename nil)
        (src (if (projectile-project-p)
                 helm-projectile-sources-list
               helm-source-projectile-projects)))
    (helm :sources src
          :buffer "*helm projectile*"
          :prompt (projectile-prepend-project-name (if (projectile-project-p)
                                                       "pattern: "
                                                     "Switch to project: ")))))

;;;###autoload
(eval-after-load 'projectile
  '(progn
     (define-key projectile-command-map (kbd "h") 'helm-projectile)))

(provide 'helm-projectile)

;;; helm-projectile.el ends here<|MERGE_RESOLUTION|>--- conflicted
+++ resolved
@@ -4,6 +4,7 @@
 
 ;; Author: Bozhidar Batsov
 ;; URL: https://github.com/bbatsov/projectile
+;; Package-Version: 20150310.523
 ;; Created: 2011-31-07
 ;; Keywords: project, convenience
 ;; Version: 0.11.0
@@ -736,18 +737,6 @@
   (unless (executable-find "ag")
     (error "ag not available"))
   (if (require 'helm-ag nil  'noerror)
-<<<<<<< HEAD
-      (let* ((helm-ag-insert-at-point 'symbol)
-             (grep-find-ignored-files (-union projectile-globally-ignored-files grep-find-ignored-files))
-             (grep-find-ignored-directories (-union projectile-globally-ignored-directories grep-find-ignored-directories))
-             (ignored (mapconcat (lambda (i)
-                                   (concat "--ignore " i))
-                                 (append grep-find-ignored-files grep-find-ignored-directories)
-                                 " "))
-             (helm-ag-command-option options)
-             (helm-ag-base-command (concat helm-ag-base-command " " ignored)))
-        (helm-do-ag (projectile-project-root)))
-=======
       (if (projectile-project-p)
           (let* ((helm-ag-insert-at-point 'symbol)
                  (grep-find-ignored-files (-union projectile-globally-ignored-files grep-find-ignored-files))
@@ -756,10 +745,10 @@
                                        (concat "--ignore " i))
                                      (append grep-find-ignored-files grep-find-ignored-directories)
                                      " "))
+                 (helm-ag-command-option options)
                  (helm-ag-base-command (concat helm-ag-base-command " " ignored)))
             (helm-do-ag (projectile-project-root)))
         (error "You're not in a project"))
->>>>>>> 0463b53f
     (error "helm-ag not available")))
 
 (defun helm-projectile-commander-bindings ()
