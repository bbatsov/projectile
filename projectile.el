;;; projectile.el --- Manage and navigate projects in Emacs easily

;; Copyright © 2011-2013 Bozhidar Batsov <bozhidar@batsov.com>

;; Author: Bozhidar Batsov <bozhidar@batsov.com>
;; URL: https://github.com/bbatsov/projectile
;; Keywords: project, convenience
;; Version: 0.10.0
;; Package-Requires: ((s "1.6.0") (dash "1.5.0") (pkg-info "0.4"))

;; This file is NOT part of GNU Emacs.

;; This program is free software; you can redistribute it and/or modify
;; it under the terms of the GNU General Public License as published by
;; the Free Software Foundation; either version 3, or (at your option)
;; any later version.
;;
;; This program is distributed in the hope that it will be useful,
;; but WITHOUT ANY WARRANTY; without even the implied warranty of
;; MERCHANTABILITY or FITNESS FOR A PARTICULAR PURPOSE.  See the
;; GNU General Public License for more details.
;;
;; You should have received a copy of the GNU General Public License
;; along with GNU Emacs; see the file COPYING.  If not, write to the
;; Free Software Foundation, Inc., 51 Franklin Street, Fifth Floor,
;; Boston, MA 02110-1301, USA.

;;; Commentary:
;;
;; This library provides easy project management and navigation.  The
;; concept of a project is pretty basic - just a folder containing
;; special file.  Currently git, mercurial and bazaar repos are
;; considered projects by default.  If you want to mark a folder
;; manually as a project just create an empty .projectile file in
;; it.  See the README for more details.
;;
;;; Code:

(require 'thingatpt)
(require 's)
(require 'dash)
(require 'grep)           ; For `rgrep'
(require 'pkg-info)       ; For `pkg-info-version-info'
(require 'vc-git)

;;;; Compatibility
(eval-and-compile
  (unless (fboundp 'defvar-local)
    (defmacro defvar-local (var val &optional docstring)
      "Define VAR as a buffer-local variable with default value VAL.
Like `defvar' but additionally marks the variable as being automatically
buffer-local wherever it is set."
      (declare (debug defvar) (doc-string 3))
      `(progn
         (defvar ,var ,val ,docstring)
         (make-variable-buffer-local ',var)))))


;;; Customization
(defgroup projectile nil
  "Manage and navigate projects easily."
  :group 'tools
  :group 'convenience)

(defcustom projectile-indexing-method (if (eq system-type 'windows-nt) 'native 'alien)
  "Specifies the indexing method used by Projectile.

There are two indexing methods - native and alien.

The native method is implemented in Emacs Lisp (therefore it is
native to Emacs).  It's advantage is that is portable and will
work everywhere that Emacs does.  It's disadvantage is that is a
bit slow (especially for large projects).  Generally it's a good
idea to pair the native indexing method with caching.

The alien indexing method uses external tools (e.g. git, find,
etc) to speed up the indexing process.  The disadvantage of this
method is that it's not well supported on Windows systems.

By default alien indexing is the default on all operating
systems, except Windows."
  :group 'projectile
  :type 'symbol
  :options '(native alien))

(defcustom projectile-enable-caching (eq projectile-indexing-method 'native)
  "When t enables project files caching.

Project caching is automatically enabled by default if you're
using the native indexing method."
  :group 'projectile
  :type 'boolean)

(defcustom projectile-require-project-root t
  "Require the presence of a project root to operate when true.
Otherwise consider the current directory the project root."
  :group 'projectile
  :type 'boolean)

(defcustom projectile-completion-system 'ido
  "The completion system to be used by Projectile."
  :group 'projectile
  :type 'symbol
  :options '(ido grizzl default))

(defcustom projectile-keymap-prefix (kbd "C-c p")
  "Projectile keymap prefix."
  :group 'projectile
  :type 'string)

(defcustom projectile-cache-file
  (expand-file-name "projectile.cache" user-emacs-directory)
  "The name of Projectile's cache file."
  :group 'projectile
  :type 'string)

(defcustom projectile-tags-command "ctags -Re %s"
  "The command Projectile's going to use to generate a TAGS file."
  :group 'projectile
  :type 'string)

(defcustom projectile-project-root-files
  '(".projectile"        ; projectile project marker
    ".git"               ; Git VCS root dir
    ".hg"                ; Mercurial VCS root dir
    ".fslckout"          ; Fossil VCS root dir
    ".bzr"               ; Bazaar VCS root dir
    "_darcs"             ; Darcs VCS root dir
    "rebar.config"       ; Rebar project file
    "project.clj"        ; Leiningen project file
    "pom.xml"            ; Maven project file
    "build.sbt"          ; SBT project file
    "build.gradle"       ; Gradle project file
    "Gemfile"            ; Bundler file
    "requirements.txt"   ; Pip file
    "package.json"       ; npm package file
    "Gruntfile.js"       ; Grunt project file
    "bower.json"         ; Bower project file
    "composer.json"      ; Composer project file
    )
  "A list of files considered to mark the root of a project."
  :group 'projectile
  :type '(repeat string))

(defcustom projectile-globally-ignored-files
  '("TAGS")
  "A list of files globally ignored by projectile."
  :group 'projectile
  :type '(repeat string))

(defcustom projectile-globally-ignored-directories
  '(".idea"
    ".eunit"
    ".git"
    ".hg"
    ".fslckout"
    ".bzr"
    "_darcs"
    "venv"
    "build")
  "A list of directories globally ignored by projectile."
  :group 'projectile
  :type '(repeat string))

(defcustom projectile-globally-ignored-modes
  '("erc-mode"
    "help-mode"
    "completion-list-mode"
    "Buffer-menu-mode"
    "gnus-.*-mode"
    "occur-mode")
  "A list of regular expressions for major modes ignored by projectile.

If a buffer is using a given major mode, projectile will ignore
it for functions working with buffers."
  :group 'projectile
  :type '(repeat string))

(defcustom projectile-find-file-hook nil
  "Hooks run when a file is opened with `projectile-find-file'."
  :group 'projectile
  :type 'hook)

(defcustom projectile-find-dir-hook nil
  "Hooks run when a directory is opened with `projectile-find-dir'."
  :group 'projectile
  :type 'hook)

(defcustom projectile-switch-project-action 'projectile-find-file
  "Action invoked after switching projects with `projectile-switch-project'.

Any function that does not take arguments will do."
  :group 'projectile
  :type 'symbol)

(defcustom projectile-find-dir-includes-top-level nil
  "If true, add TOP-LEVEL dir to options offered by `projectile-find-dir'."
  :group 'projectile
  :type 'boolean)

(defcustom projectile-use-git-grep nil
  "If true, use `vc-git-grep' in git projects."
  :group 'projectile
  :type 'boolean)

(defcustom projectile-remember-window-configs nil
  "If true, restore the last window configuration when switching projects.
If no configuration exists, just run `projectile-switch-project-action' as usual."
  :group 'projectile
  :type 'boolean)


;;; Serialization
(defun projectile-serialize (data filename)
  "Serialize DATA to FILENAME.

The saved data can be restored with `projectile-unserialize'."
  (when (file-writable-p filename)
    (with-temp-file filename
      (insert (prin1-to-string data)))))

(defun projectile-unserialize (filename)
  "Read data serialized by `projectile-serialize' from FILENAME."
  (when (file-exists-p filename)
    (with-temp-buffer
      (insert-file-contents filename)
      (read (buffer-string)))))

(defvar projectile-projects-cache
  (or (projectile-unserialize projectile-cache-file)
      (make-hash-table :test 'equal))
  "A hashmap used to cache project file names to speed up related operations.")

(defvar projectile-known-projects nil
  "List of locations where we have previously seen projects.
The list of projects is ordered by the time they have been accessed.")

(defcustom projectile-known-projects-file
  (expand-file-name "projectile-bookmarks.eld"
                    user-emacs-directory)
  "Name and location of the Projectile's known projects file."
  :group 'projectile
  :type 'string)


;;; Version information

(defun projectile-version (&optional show-version)
  "Get the Projectile version as string.

If called interactively or if SHOW-VERSION is non-nil, show the
version in the echo area and the messages buffer.

The returned string includes both, the version from package.el
and the library version, if both a present and different.

If the version number could not be determined, signal an error,
if called interactively, or if SHOW-VERSION is non-nil, otherwise
just return nil."
  (interactive (list t))
  (let ((version (pkg-info-version-info 'projectile)))
    (when show-version
      (message "Projectile version: %s" version))
    version))


;;; Caching
(defun projectile-invalidate-cache (arg)
  "Remove the current project's files from `projectile-projects-cache'.

With a prefix argument ARG prompts for the name of the project whose cache
to invalidate."
  (interactive "P")
  (let ((project-root
         (if arg
             (completing-read "Remove cache for: "
                              (projectile-hash-keys projectile-projects-cache))
             (projectile-project-root))))
    (remhash project-root projectile-projects-cache)
    (projectile-serialize-cache)
    (message "Invalidated Projectile cache for %s."
             (propertize project-root 'face 'font-lock-keyword-face))))

(defun projectile-cache-project (project files)
  "Cache PROJECTs FILES.
The cache is created both in memory and on the hard drive."
  (when projectile-enable-caching
    (puthash project files projectile-projects-cache)
    (projectile-serialize-cache)))

(defun projectile-purge-file-from-cache (file)
  "Purge FILE from the cache of the current project."
  (interactive
   (list (projectile-completing-read
          "Remove file from cache: "
          (projectile-current-project-files))))
  (let* ((project-root (projectile-project-root))
         (project-cache (gethash project-root projectile-projects-cache)))
    (if (projectile-file-cached-p file project-root)
       (progn
         (puthash project-root (remove file project-cache) projectile-projects-cache)
         (projectile-serialize-cache)
         (message "%s removed from cache" file))
     (error "%s is not in the cache" file))))

(defun projectile-purge-dir-from-cache (dir)
  "Purge DIR from the cache of the current project."
  (interactive
   (list (projectile-completing-read
          "Remove directory from cache: "
          (projectile-current-project-dirs))))
  (let* ((project-root (projectile-project-root))
         (project-cache (gethash project-root projectile-projects-cache)))
    (puthash project-root
             (-filter (lambda (file)
                        (s-starts-with-p dir file))
                      project-cache)
             projectile-projects-cache)))

(defun projectile-file-cached-p (file project)
  "Check if FILE is already in PROJECT cache."
  (member file (gethash project projectile-projects-cache)))

(defun projectile-cache-current-file ()
  "Add the currently visited file to the cache."
  (interactive)
  (let* ((current-project (projectile-project-root))
         (abs-current-file (buffer-file-name (current-buffer)))
         (current-file (file-relative-name abs-current-file current-project)))
    (unless (or (projectile-file-cached-p current-file current-project)
                (projectile-ignored-directory-p (file-name-directory abs-current-file)))
      (puthash current-project
               (cons current-file (gethash current-project projectile-projects-cache))
               projectile-projects-cache)
      (projectile-serialize-cache)
      (message "File %s added to project %s cache."
               (propertize current-file 'face 'font-lock-keyword-face)
               (propertize current-project 'face 'font-lock-keyword-face)))))

;; cache opened files automatically to reduce the need for cache invalidation
(defun projectile-cache-files-find-file-hook ()
  "Function for caching files with `find-file-hook'."
  (when (and (projectile-project-p) projectile-enable-caching)
    (projectile-cache-current-file)))

(defun projectile-cache-projects-find-file-hook ()
  "Function for caching projects with `find-file-hook'."
  (when (projectile-project-p)
    (projectile-add-known-project (projectile-project-root))
    (projectile-save-known-projects)))


;;; Window configurations
(defvar projectile-window-config-map
  (make-hash-table :test 'equal)
  "A mapping from project names to their latest window configurations.")

(defun projectile-save-window-config (project-name)
  "Save PROJECT-NAME's configuration to `projectile-window-config-map'."
  (puthash project-name (current-window-configuration) projectile-window-config-map))

(defun projectile-get-window-config (project-name)
  "Return the window configuration corresponding to PROJECT-NAME.
If no such window configuration exists,
returns nil."
  (gethash project-name projectile-window-config-map))

(defun projectile-restore-window-config (project-name)
  "Restore the window configuration corresponding to the PROJECT-NAME.
Returns nil if no window configuration was found"
  (let ((window-config (projectile-get-window-config project-name)))
    (when window-config
      (set-window-configuration window-config))))

(defadvice projectile-switch-project (before projectile-save-window-configuration-before-switching-projects activate)
  "Save the current project's window configuration before switching projects."
  (when (and projectile-remember-window-configs
             (projectile-project-p))
    (projectile-save-window-config (projectile-project-name))))

(defadvice projectile-kill-buffers (before projectile-remove-window-configuration-before-kill-buffers activate)
  "Remove's this project's window configuration from the table before killing buffers."
  (remhash (projectile-project-name) projectile-window-config-map))

(defadvice projectile-kill-buffers (after projectile-restore-window-configuration-after-kill-buffers activate)
  "Restore previous (if any) project's window configuration after killing a project's buffers."
  (when (and projectile-remember-window-configs
             (projectile-project-p))
    (projectile-restore-window-config (projectile-project-name))))


(defvar projectile-project-root-dir nil)

;;; Project root related utilities
(defun projectile-project-root ()
  "Retrieves the root directory of a project if available.
The current directory is assumed to be the project's root otherwise."
  (let* ((default-directory (if projectile-project-root-dir
                                projectile-project-root-dir
                              default-directory))
         (project-root
          (or (->> projectile-project-root-files
                (--map (locate-dominating-file (file-truename default-directory) it))
                (-remove #'null)
                (car)
                (projectile-file-truename))
              (if projectile-require-project-root
                  (error "You're not in a project")
                default-directory))))
    project-root))

(defun projectile-file-truename (file-name)
  "A thin wrapper around `file-truename' that handles nil or FILE-NAME."
  (when file-name
    (file-truename file-name)))

(defun projectile-project-p ()
  "Check if we're in a project."
  (condition-case nil
      (projectile-project-root)
    (error nil)))

(defun projectile-project-name ()
  "Return project name."
  (let ((project-root
         (condition-case nil
             (projectile-project-root)
           (error default-directory))))
   (file-name-nondirectory (directory-file-name project-root))))


;;; Project indexing
(defun projectile-get-project-directories ()
  "Get the list of project directories that are of interest to the user."
  (-map (lambda (subdir) (concat (projectile-project-root) subdir))
        (or (car (projectile-parse-dirconfig-file)) '(""))))

(defun projectile-dir-files (directory)
  "List the files in DIRECTORY and in its sub-directories.
Files are returned as relative paths to the project root."
  ;; check for a cache hit first if caching is enabled
  (let ((files-list (and projectile-enable-caching
                         (gethash directory projectile-projects-cache)))
        (root (projectile-project-root)))
    ;; cache disabled or cache miss
    (or files-list
        (if (eq projectile-indexing-method 'native)
            (projectile-dir-files-native root directory)
          ;; use external tools to get the project files
          (projectile-remove-ignored (projectile-dir-files-external root directory))))))

(defun projectile-dir-files-native (root directory)
  "Get the files for ROOT under DIRECTORY using just Emacs Lisp."
  (message "Projectile is indexing %s. This may take a while."
           (propertize directory 'face 'font-lock-keyword-face))
  ;; we need the files with paths relative to the project root
  (-map (lambda (file) (file-relative-name file root))
        (projectile-index-directory directory (projectile-patterns-to-ignore))))

(defun projectile-dir-files-external (root directory)
  "Get the files for ROOT under DIRECTORY using external tools."
  (let ((default-directory directory)
        (files-list nil))
    (setq files-list (-map (lambda (f)
                             (file-relative-name (expand-file-name f directory) root))
                           (projectile-get-repo-files)))
    files-list))

(defcustom projectile-git-command "git ls-files -zco --exclude-standard"
  "Command used by projectile to get the files in a git project."
  :group 'projectile
  :type 'string)

(defcustom projectile-hg-command "hg locate -0 -I ."
  "Command used by projectile to get the files in a hg project."
  :group 'projectile
  :type 'string)

(defcustom projectile-fossil-command "fossil ls"
  "Command used by projectile to get the files in a fossil project."
  :group 'projectile
  :type 'string)

(defcustom projectile-bzr-command "bzr ls -R --versioned -0"
  "Command used by projectile to get the files in a bazaar project."
  :group 'projectile
  :type 'string)

(defcustom projectile-darcs-command "darcs show files -0 . "
  "Command used by projectile to get the files in a darcs project."
  :group 'projectile
  :type 'string)

(defcustom projectile-svn-command "find . -type f -print0"
  "Command used by projectile to get the files in a svn project."
  :group 'projectile
  :type 'string)

(defcustom projectile-generic-command "find . -type f -print0"
  "Command used by projectile to get the files in a generic project."
  :group 'projectile
  :type 'string)

(defun projectile-get-ext-command ()
  "Determine which external command to invoke based on the project's VCS."
  (let ((vcs (projectile-project-vcs)))
    (cond
     ((eq vcs 'git) projectile-git-command)
     ((eq vcs 'hg) projectile-hg-command)
     ((eq vcs 'fossil) projectile-fossil-command)
     ((eq vcs 'bzr) projectile-bzr-command)
     ((eq vcs 'darcs) projectile-darcs-command)
     ((eq vcs 'svn) projectile-svn-command)
     (t projectile-generic-command))))

(defun projectile-get-repo-files ()
  "Get a list of the files in the project."
  (projectile-files-via-ext-command (projectile-get-ext-command)))

(defun projectile-files-via-ext-command (command)
  "Get a list of relative file names in the project root by executing COMMAND."
  (split-string (shell-command-to-string command) "\0" t))

(defun projectile-index-directory (directory patterns)
  "Index DIRECTORY taking into account PATTERNS.
The function calls itself recursively until all sub-directories
have been indexed."
  (let (files-list)
    (dolist (current-file (file-name-all-completions "" directory) files-list)
      (let ((absolute-file (expand-file-name current-file directory)))
        (cond
         ;; check for directories that are not ignored
         ((and (s-ends-with-p "/" current-file)
               ;; avoid loops & ignore some well known directories
               (not (-any? (lambda (file)
                            (string= (s-chop-suffix "/" current-file) file))
                          '("." ".." ".svn" ".cvs")))
               (not (projectile-ignored-directory-p absolute-file))
               (not (and patterns
                         (projectile-ignored-rel-p absolute-file
                                                   directory patterns))))
          (setq files-list (append files-list
                                   (projectile-index-directory
                                    (expand-file-name current-file directory)
                                    patterns))))
         ;; check for regular files that are not ignored
         ((and (not (s-ends-with-p "/" current-file))
               (not (projectile-ignored-file-p absolute-file))
               (not (and patterns
                         (projectile-ignored-rel-p absolute-file
                                                   directory patterns))))
          (setq files-list (cons
                            (expand-file-name current-file directory)
                            files-list))))))))

(defun projectile-remove-ignored (files)
  "Remove ignored files and folders from FILES.

Operates on filenames relative to the project root."
  (let ((ignored (append (projectile-ignored-files-rel)
                         (projectile-ignored-directories-rel))))
    (-remove (lambda (file)
               (--any-p  (s-starts-with-p it file) ignored))
             files)))

(defun projectile-project-buffers ()
  "Get a list of project buffers."
  (let ((project-root (projectile-project-root)))
    (-filter (lambda (buffer)
               (projectile-project-buffer-p buffer project-root))
             (buffer-list))))

(defun projectile-project-buffer-p (buffer project-root)
  "Check if BUFFER is under PROJECT-ROOT."
  (with-current-buffer buffer
    (and (s-starts-with? project-root
                         (file-truename default-directory))
         ;; ignore hidden buffers
         (not (s-starts-with? " " (buffer-name buffer)))
         (not (projectile-ignored-buffer-p buffer)))))

(defun projectile-ignored-buffer-p (buffer)
  "Check if BUFFER should be ignored."
  (with-current-buffer buffer
    (--any-p (s-matches? (concat "^" it "$")
                         (symbol-name major-mode))
             projectile-globally-ignored-modes)))

(defun projectile-project-buffer-names ()
  "Get a list of project buffer names."
  (-map 'buffer-name (projectile-project-buffers)))

(defun projectile-prepend-project-name (string)
  "Prepend the current project's name to STRING."
  (format "[%s] %s" (projectile-project-name) string))

(defun projectile-switch-to-buffer ()
  "Switch to a project buffer."
  (interactive)
  (switch-to-buffer
   (projectile-completing-read
    "Switch to buffer: "
    (projectile-project-buffer-names))))

(defun projectile-switch-to-buffer-other-window ()
  "Switch to a project buffer and show it in another window."
  (interactive)
  (switch-to-buffer-other-window
   (projectile-completing-read
    "Switch to buffer: "
    (projectile-project-buffer-names))))

(defun projectile-multi-occur ()
  "Do a `multi-occur' in the project's buffers."
  (interactive)
  (multi-occur (projectile-project-buffers)
               (car (occur-read-primary-args))))

(defun projectile-ignored-directory-p (directory)
  "Check if DIRECTORY should be ignored."
  (member directory (projectile-ignored-directories)))

(defun projectile-ignored-file-p (file)
  "Check if FILE should be ignored."
  (member file (projectile-ignored-files)))

(defun projectile-ignored-rel-p (file directory patterns)
  "Check if FILE should be ignored relative to DIRECTORY according to PATTERNS."
  (let ((default-directory directory))
    (-any? (lambda (pattern)
             (or (s-ends-with? (s-chop-suffix "/" pattern)
                               (s-chop-suffix "/" file))
                 (member file (file-expand-wildcards pattern t))))
           patterns)))

(defun projectile-ignored-files ()
  "Return list of ignored files."
  (-map
   'projectile-expand-root
   (append
    projectile-globally-ignored-files
    (projectile-project-ignored-files))))

(defun projectile-ignored-directories ()
  "Return list of ignored directories."
  (-map
   'file-name-as-directory
   (-map
    'projectile-expand-root
    (append
     projectile-globally-ignored-directories
     (projectile-project-ignored-directories)))))

(defun projectile-ignored-directories-rel ()
  "Return list of ignored directories, relative to the root."
  (let ((project-root (projectile-project-root)))
   (--map (file-relative-name it project-root) (projectile-ignored-directories))))

(defun projectile-ignored-files-rel ()
  "Return list of ignored files, relative to the root."
  (let ((project-root (projectile-project-root)))
   (--map (file-relative-name it project-root) (projectile-ignored-files))))

(defun projectile-project-ignored-files ()
  "Return list of project ignored files."
  (-remove 'file-directory-p (projectile-project-ignored)))

(defun projectile-project-ignored-directories ()
  "Return list of project ignored directories."
  (-filter 'file-directory-p (projectile-project-ignored)))

(defun projectile-paths-to-ignore ()
  "Return a list of ignored project paths."
  (-map (lambda (pattern)
          (s-chop-prefix "/" pattern))
        (-filter (lambda (pattern)
                   (s-starts-with? "/" pattern))
                 (cdr (projectile-parse-dirconfig-file)))))

(defun projectile-patterns-to-ignore ()
  "Return a list of relative file patterns."
  (-remove (lambda (pattern)
             (s-starts-with? "/" pattern))
           (cdr (projectile-parse-dirconfig-file))))

(defun projectile-project-ignored ()
  "Return list of project ignored files/directories."
  (let ((paths (projectile-paths-to-ignore))
        (default-directory (projectile-project-root)))
    (-flatten (-map
               (lambda (pattern)
                 (or (file-expand-wildcards pattern t)
                     (projectile-expand-root pattern)))
               paths))))

(defun projectile-dirconfig-file ()
  "Return the absolute path to the project's dirconfig file."
  (expand-file-name ".projectile" (projectile-project-root)))

(defun projectile-parse-dirconfig-file ()
  "Parse project ignore file and return directories to ignore and keep.

The return value will be a cons, the car being the list of
directories to keep, and the cdr being the list of files or
directories to ignore.

Strings starting with + will be added to the list of directories
to keep, and strings starting with - will be added to the list of
directories to ignore.  For backward compatibility, without a
prefix the string will be assumed to be an ignore string."
  (let ((dirconfig-file (projectile-dirconfig-file)))
    (when (file-exists-p dirconfig-file)
      (with-temp-buffer
        (insert-file-contents-literally dirconfig-file)
        (let* ((split-string-default-separators "[\r\n]")
               (strings (-map 's-trim (delete "" (split-string (buffer-string)))))
               (separated-vals (--separate (s-starts-with? "+" it) strings)))
          (cons (-map 'projectile-strip-dir-prefix (car separated-vals))
                (-map 'projectile-strip-dir-prefix (cadr separated-vals))))))))

(defun projectile-strip-dir-prefix (dir)
  "Strip + or - prefix from DIR."
  (s-chop-prefixes '("-" "+") dir))

(defun projectile-expand-root (name)
  "Expand NAME to project root.

Never use on many files since it's going to recalculate the
project-root for every file."
  (expand-file-name name (projectile-project-root)))

(defun projectile-completing-read (prompt choices)
  "Present a project tailored PROMPT with CHOICES."
  (let ((prompt (projectile-prepend-project-name prompt)))
    (cond
     ((eq projectile-completion-system 'ido)
      (ido-completing-read prompt choices))
     ((eq projectile-completion-system 'default)
      (completing-read prompt choices))
     ((eq projectile-completion-system 'grizzl)
      (if (and (fboundp 'grizzl-completing-read)
               (fboundp 'grizzl-make-index))
          (grizzl-completing-read prompt (grizzl-make-index choices))
        (user-error "Please install grizzl from \
https://github.com/d11wtq/grizzl")))
     (t (funcall projectile-completion-system prompt choices)))))

(defun projectile-current-project-files ()
  "Return a list of files for the current project."
  (let ((files (and projectile-enable-caching
                    (gethash (projectile-project-root) projectile-projects-cache))))
    ;; nothing is cached
    (unless files
      (setq files (-mapcat 'projectile-dir-files
                           (projectile-get-project-directories)))
      ;; cache the resulting list of files
      (when projectile-enable-caching
        (projectile-cache-project (projectile-project-root) files)))
    files))

(defun projectile-current-project-dirs ()
  "Return a list of dirs for the current project."
  (-remove 'null (-distinct
                  (-map 'file-name-directory
                        (projectile-current-project-files)))))

(defun projectile-hash-keys (hash)
  "Return a list of all HASH keys."
  (let (allkeys)
    (maphash (lambda (k v) (setq allkeys (cons k allkeys))) hash)
    allkeys))


;;; Interactive commands
(defun projectile-find-file (&optional arg)
  "Jump to a project's file using completion.

With a prefix ARG invalidates the cache first."
  (interactive "P")
  (when arg
    (projectile-invalidate-cache nil))
  (let ((file (projectile-completing-read "Find file: "
                                          (projectile-current-project-files))))
    (find-file (expand-file-name file (projectile-project-root)))
    (run-hooks 'projectile-find-file-hook)))

(defun projectile-find-file-other-window (&optional arg)
  "Jump to a project's file using completion and show it in another window.

With a prefix ARG invalidates the cache first."
  (interactive "P")
  (when arg
    (projectile-invalidate-cache nil))
  (let ((file (projectile-completing-read "Find file: "
                                          (projectile-current-project-files))))
    (find-file-other-window (expand-file-name file (projectile-project-root)))
    (run-hooks 'projectile-find-file-hook)))

(defun projectile-find-dir (&optional arg)
  "Jump to a project's directory using completion.

With a prefix ARG invalidates the cache first."
  (interactive "P")
  (when arg
    (projectile-invalidate-cache nil))
  (let ((dir (projectile-completing-read
              "Find dir: "
              (if projectile-find-dir-includes-top-level
                  (append '("./") (projectile-current-project-dirs))
                (projectile-current-project-dirs)))))
    (dired (expand-file-name dir (projectile-project-root)))
    (run-hooks 'projectile-find-dir-hook)))

(defun projectile-find-test-file (&optional arg)
  "Jump to a project's test file using completion.

With a prefix ARG invalidates the cache first."
  (interactive "P")
  (when arg
    (projectile-invalidate-cache nil))
  (let ((file (projectile-completing-read "Find test file: "
                                          (projectile-current-project-test-files))))
    (find-file (expand-file-name file (projectile-project-root)))))

(defcustom projectile-test-files-prefixes '("test_")
  "Some common prefixes of test files."
  :group 'projectile
  :type '(repeat string))

(defcustom projectile-test-files-suffices '("_test" "_spec" "Test" "-test")
  "Some common suffices of test files."
  :group 'projectile
  :type '(repeat string))

(defun projectile-test-files (files)
  "Return only the test FILES."
  (-filter 'projectile-test-file-p files))

(defun projectile-test-file-p (file)
  "Check if FILE is a test file."
  (or (-any? (lambda (prefix)
               (s-starts-with? prefix (file-name-nondirectory file)))
              projectile-test-files-prefixes)
      (-any? (lambda (suffix)
               (s-ends-with? suffix (file-name-sans-extension file)))
              projectile-test-files-suffices)))

(defun projectile-current-project-test-files ()
  "Return a list of test files for the current project."
  (projectile-test-files (projectile-current-project-files)))

(defvar projectile-rails-rspec '("Gemfile" "app" "lib" "db" "config" "spec"))
(defvar projectile-rails-test '("Gemfile" "app" "lib" "db" "config" "test"))
(defvar projectile-symfony '("composer.json" "app" "src" "vendor"))
(defvar projectile-ruby-rspec '("Gemfile" "lib" "spec"))
(defvar projectile-ruby-test '("Gemfile" "lib" "test"))
(defvar projectile-django '("manage.py"))
(defvar projectile-python-pip '("requirements.txt"))
(defvar projectile-python-egg '("setup.py"))
(defvar projectile-maven '("pom.xml"))
(defvar projectile-lein '("project.clj"))
(defvar projectile-rebar '("rebar"))
(defvar projectile-sbt '("build.sbt"))
(defvar projectile-make '("Makefile"))
(defvar projectile-grunt '("Gruntfile.js"))

(defun projectile-project-type ()
  "Determine the project's type based on its structure."
  (let ((project-root (projectile-project-root)))
    (cond
     ((projectile-verify-files projectile-rails-rspec) 'rails-rspec)
     ((projectile-verify-files projectile-rails-test) 'rails-test)
     ((projectile-verify-files projectile-ruby-rspec) 'ruby-rspec)
     ((projectile-verify-files projectile-ruby-test) 'ruby-test)
     ((projectile-verify-files projectile-django) 'django)
     ((projectile-verify-files projectile-python-pip)'python)
     ((projectile-verify-files projectile-python-egg) 'python)
     ((projectile-verify-files projectile-symfony) 'symfony)
     ((projectile-verify-files projectile-maven) 'maven)
     ((projectile-verify-files projectile-lein) 'lein)
     ((projectile-verify-files projectile-rebar) 'rebar)
     ((projectile-verify-files projectile-sbt) 'sbt)
     ((projectile-verify-files projectile-make) 'make)
     ((projectile-verify-files projectile-grunt) 'grunt)
     (t 'generic))))

(defun projectile-verify-files (files)
  "Check whether all FILES exist in the current project."
  (-all? 'projectile-verify-file files))

(defun projectile-verify-file (file)
  "Check whether FILE exists in the current project."
  (file-exists-p (projectile-expand-root file)))

(defun projectile-project-vcs ()
  "Determine the VCS used by the project if any."
  (let ((project-root (projectile-project-root)))
   (cond
    ((file-exists-p (expand-file-name ".git" project-root)) 'git)
    ((file-exists-p (expand-file-name ".hg" project-root)) 'hg)
    ((file-exists-p (expand-file-name ".fossil" project-root)) 'fossil)
    ((file-exists-p (expand-file-name ".bzr" project-root)) 'bzr)
    ((file-exists-p (expand-file-name "_darcs" project-root)) 'darcs)
    ((file-exists-p (expand-file-name ".svn" project-root)) 'svn)
    ((locate-dominating-file project-root ".git") 'git)
    ((locate-dominating-file project-root ".hg") 'hg)
    ((locate-dominating-file project-root ".fossil") 'fossil)
    ((locate-dominating-file project-root ".bzr") 'bzr)
    ((locate-dominating-file project-root "_darcs") 'darcs)
    ((locate-dominating-file project-root ".svn") 'svn)
    (t 'none))))

(defun projectile-find-implementation-or-test (file-name)
  "Given a FILE-NAME return the matching implementation or test filename."
  (unless file-name (error "The current buffer is not visiting a file"))
  (if (projectile-test-file-p file-name)
      ;; find the matching impl file
      (let ((impl-file (projectile-find-matching-file file-name)))
        (if impl-file
            (projectile-expand-root impl-file)
          (error "No matching source file found")))
    ;; find the matching test file
    (let ((test-file (projectile-find-matching-test file-name)))
      (if test-file
          (projectile-expand-root test-file)
        (error "No matching test file found")))))

(defun projectile-find-implementation-or-test-other-window ()
  "Open matching implementation or test file in other window."
  (interactive)
  (find-file-other-window
   (projectile-find-implementation-or-test (buffer-file-name))))

(defun projectile-toggle-between-implementation-and-test ()
  "Toggle between an implementation file and its test file."
  (interactive)
  (find-file
   (projectile-find-implementation-or-test (buffer-file-name))))

(defun projectile-test-affix (project-type)
  "Find test files affix based on PROJECT-TYPE."
  (or (funcall projectile-test-prefix-function project-type)
      (funcall projectile-test-suffix-function project-type)
      (error "Project type not supported!")))

(defcustom projectile-test-prefix-function 'projectile-test-prefix
  "Function to find test files prefix based on PROJECT-TYPE."
  :group 'projectile
  :type 'function)

(defcustom projectile-test-suffix-function 'projectile-test-suffix
  "Function to find test files suffix based on PROJECT-TYPE."
  :group 'projectile
  :type 'function)

(defun projectile-test-prefix (project-type)
  "Find default test files prefix based on PROJECT-TYPE."
  (cond
   ((member project-type '(django python)) "test_")))

(defun projectile-test-suffix (project-type)
<<<<<<< HEAD
  "Find default test files prefix based on PROJECT-TYPE."
=======
  "Find default test files suffix based on PROJECT-TYPE."
>>>>>>> aa35454b
  (cond
   ((member project-type '(rails-rspec ruby-rspec)) "_spec")
   ((member project-type '(rails-test ruby-test lein)) "_test")
   ((member project-type '(maven symfony)) "Test")))

(defun projectile-find-matching-test (file)
  "Compute the name of the test matching FILE."
  (let ((basename (file-name-nondirectory (file-name-sans-extension file)))
        (extension (file-name-extension file))
        (test-affix (projectile-test-affix (projectile-project-type))))
      (-first (lambda (current-file)
                (let ((current-file-basename (file-name-nondirectory (file-name-sans-extension current-file))))
                  (or (s-equals? current-file-basename (concat test-affix basename))
                      (s-equals? current-file-basename (concat basename test-affix)))))
              (projectile-current-project-files))))

(defun projectile-find-matching-file (test-file)
  "Compute the name of a file matching TEST-FILE."
  (let ((basename (file-name-nondirectory (file-name-sans-extension test-file)))
        (extension (file-name-extension test-file))
        (test-affix (projectile-test-affix (projectile-project-type))))
    (-first (lambda (current-file)
              (let ((current-file-basename (file-name-nondirectory (file-name-sans-extension current-file))))
                (or (s-equals? (concat test-affix current-file-basename) basename)
                    (s-equals? (concat current-file-basename test-affix) basename))))
            (projectile-current-project-files))))

(defun projectile-grep ()
  "Perform rgrep in the project."
  (interactive)
  (let ((roots (projectile-get-project-directories))
        (search-regexp (if (and transient-mark-mode mark-active)
                           (buffer-substring (region-beginning) (region-end))
                         (read-string (projectile-prepend-project-name "Grep for: ")
                                      (projectile-symbol-at-point)))))
    (dolist (root-dir roots)
      (require 'grep)
      ;; in git projects users have the option to use `vc-git-grep' instead of `rgrep'
      (if (and (eq (projectile-project-vcs) 'git) projectile-use-git-grep)
          (vc-git-grep search-regexp "'*'" root-dir)
        ;; paths for find-grep should relative and without trailing /
        (let ((grep-find-ignored-directories (-union (-map (lambda (dir) (s-chop-suffix "/" (file-relative-name dir root-dir)))
                                                           (cdr (projectile-ignored-directories))) grep-find-ignored-directories))
              (grep-find-ignored-files (-union (-map (lambda (file) (file-relative-name file root-dir)) (projectile-ignored-files)) grep-find-ignored-files)))
          (grep-compute-defaults)
          (rgrep search-regexp "* .*" root-dir))))))

(defun projectile-ack (regexp)
  "Run an ack search with REGEXP in the project."
  (interactive
   (list (read-from-minibuffer
          (projectile-prepend-project-name "Ack search for: ")
          (projectile-symbol-at-point))))
  (if (fboundp 'ack-and-a-half)
      (let* ((saved-arguments ack-and-a-half-arguments)
             (ack-and-a-half-arguments
              (append saved-arguments
                      (-map
                       (lambda (path)
                         (concat "--ignore-dir=" (file-name-nondirectory (directory-file-name path))))
                       (projectile-ignored-directories)))))
        (ack-and-a-half regexp t (projectile-project-root)))
    (error "ack-and-a-half not available")))

(defun projectile-ag (regexp)
  "Run an ag search with REGEXP in the project."
  (interactive
   (list (read-from-minibuffer
          (projectile-prepend-project-name "Ag search for: ")
          (projectile-symbol-at-point))))
  (if (fboundp 'ag-regexp)
      (ag-regexp regexp (projectile-project-root))
    (error "Ag is not available")))

(defun projectile-tags-exclude-patterns ()
  "Return a string with exclude patterns for ctags."
  (mapconcat (lambda (pattern) (format "--exclude=%s"
                                  (directory-file-name pattern)))
             (projectile-ignored-directories-rel) " "))

(defun projectile-regenerate-tags ()
  "Regenerate the project's etags."
  (interactive)
  (let* ((project-root (projectile-project-root))
         (tags-exclude (projectile-tags-exclude-patterns))
         (default-directory project-root))
    (shell-command (format projectile-tags-command tags-exclude))
    (visit-tags-table project-root t)))

(defun projectile-find-tag ()
  "Find tag in project."
  (interactive)
  (visit-tags-table (projectile-project-root) t)
  (tags-completion-table)
  (let (tag-names)
    (mapc (lambda (x)
            (unless (integerp x)
              (push (prin1-to-string x t) tag-names)))
          tags-completion-table)
    (find-tag (projectile-completing-read "Find tag: " tag-names))))

(defmacro projectile-with-default-dir (dir &rest body)
  "Invoke in DIR the BODY."
  (declare (debug t) (indent 1))
  `(let ((default-directory ,dir))
     ,@body))

(defun projectile-run-command-in-root ()
  "Invoke `shell-command' in the project's root."
  (interactive)
  (projectile-with-default-dir (projectile-project-root)
    (call-interactively 'execute-extended-command)))

(defun projectile-files-in-project-directory (directory)
  "Return a list of files in DIRECTORY."
  (let ((dir (file-relative-name (expand-file-name directory) (projectile-project-root))))
    (-filter (lambda (file) (s-starts-with-p dir file))
             (projectile-current-project-files))))

(defun projectile-replace (arg)
  "Replace a string in the project using `tags-query-replace'.

With a prefix argument ARG prompts you for a directory on which to run the replacement."
  (interactive "P")
  (let* ((old-text (read-string
                    (projectile-prepend-project-name "Replace: ")
                    (projectile-symbol-at-point)))
         (new-text (read-string
                    (projectile-prepend-project-name
                     (format "Replace %s with: " old-text))))
         (files (if arg
                    (-map 'projectile-expand-root
                          (projectile-files-in-project-directory
                           (read-directory-name "Replace in directory: ")))
                  (-map 'projectile-expand-root
                        (projectile-current-project-files)))))
    ;; we have to reject directories as a workaround to work with git submodules
    (tags-query-replace old-text new-text nil '(-reject 'file-directory-p files))))

(defun projectile-symbol-at-point ()
  "Get the symbol at point and strip its properties."
  (substring-no-properties (or (thing-at-point 'symbol) "")))

(defun projectile-kill-buffers ()
  "Kill all project buffers."
  (interactive)
  (let* ((buffers (projectile-project-buffer-names))
         (question
          (format
           "Are you sure you want to kill %d buffer(s) for '%s'? "
           (length buffers)
           (projectile-project-name))))
    (if (yes-or-no-p question)
        (mapc 'kill-buffer buffers))))

(defun projectile-dired ()
  "Open `dired' at the root of the project."
  (interactive)
  (dired (projectile-project-root)))

(defun projectile-vc ()
  "Open `vc-dir' at the root of the project.

For git projects `magit-status' is used if available."
  (interactive)
  (cond
   ((and (eq (projectile-project-vcs) 'git) (fboundp 'magit-status))
    (magit-status (projectile-project-root)))
   (t (vc-dir (projectile-project-root)))))

(defun projectile-recentf ()
  "Show a list of recently visited files in a project."
  (interactive)
  (if (boundp 'recentf-list)
      (find-file (projectile-expand-root (projectile-completing-read "Recently visited files: " (projectile-recentf-files)))))
    (message "recentf is not enabled"))

(defun projectile-recentf-files ()
  "Return a list of recently visited files in a project."
  (if (boundp 'recentf-list)
      (let ((project-root (projectile-project-root)))
        (->> recentf-list
          (-filter (lambda (file) (s-starts-with-p project-root file)))
          (-map (lambda (file) (file-relative-name file project-root)))))
    nil))

(defun projectile-serialize-cache ()
  "Serializes the memory cache to the hard drive."
  (projectile-serialize projectile-projects-cache projectile-cache-file))

(defvar projectile-rails-compile-cmd "bundle exec rails server")
(defvar projectile-ruby-compile-cmd "bundle exec rake build")
(defvar projectile-ruby-test-cmd "bundle exec rake test")
(defvar projectile-ruby-rspec-cmd "bundle exec rspec")
(defvar projectile-django-compile-cmd "venv/bin/python manage.py runserver")
(defvar projectile-django-test-cmd "venv/bin/python manage.py test")
(defvar projectile-python-compile-cmd "venv/bin/python setup.py build")
(defvar projectile-python-test-cmd "venv/bin/python -m unittest discover")
(defvar projectile-symfony-compile-cmd "app/console server:run")
(defvar projectile-symfony-test-cmd "phpunit -c app ")

(defvar projectile-maven-compile-cmd "mvn clean install")
(defvar projectile-maven-deploy-cmd "mvn deploy")
(defvar projectile-maven-release-cmd "mvn release:perform")
(defvar projectile-maven-test-cmd "mvn test")

(defvar projectile-lein-compile-cmd "lein compile")
(defvar projectile-lein-test-cmd "lein test")
(defvar projectile-rebar-compile-cmd "rebar")
(defvar projectile-rebar-test-cmd "rebar eunit")
(defvar projectile-sbt-compile-cmd "sbt compile")
(defvar projectile-sbt-test-cmd "sbt test")

(defvar projectile-make-compile-cmd "make")
(defvar projectile-make-deploy-cmd "make install")
(defvar projectile-make-release-cmd "make dist")
(defvar projectile-make-test-cmd "make test")

(defvar projectile-grunt-compile-cmd "grunt")
(defvar projectile-grunt-deploy-cmd "grunt deploy")
(defvar projectile-grunt-release-cmd "grunt bumpup")
(defvar projectile-grunt-test-cmd "grunt test")

(defvar projectile-compilation-cmd-map
  (make-hash-table :test 'equal)
  "A mapping between projects and the last compilation command used on them.")
(defvar projectile-test-cmd-map
  (make-hash-table :test 'equal)
  "A mapping between projects and the last test command used on them.")
(defvar projectile-deploy-cmd-map
  (make-hash-table :test 'equal)
  "A mapping between projects and the last deploy command used on them.")
(defvar projectile-release-cmd-map
  (make-hash-table :test 'equal)
  "A mapping between projects and the last release command used on them.")

(defun projectile-default-compilation-command (project-type)
  "Retrieve default compilation command for PROJECT-TYPE."
  (cond
   ((member project-type '(rails-rspec rails-test)) projectile-rails-compile-cmd)
   ((member project-type '(ruby-rspec ruby-test)) projectile-ruby-compile-cmd)
   ((eq project-type 'django) projectile-django-compile-cmd)
   ((eq project-type 'python) projectile-python-compile-cmd)
   ((eq project-type 'symfony) projectile-symfony-compile-cmd)
   ((eq project-type 'lein) projectile-lein-compile-cmd)
   ((eq project-type 'make) projectile-make-compile-cmd)
   ((eq project-type 'rebar) projectile-rebar-compile-cmd)
   ((eq project-type 'maven) projectile-maven-compile-cmd)
   ((eq project-type 'sbt) projectile-sbt-compile-cmd)
   ((eq project-type 'grunt) projectile-grunt-compile-cmd)
   (t projectile-make-compile-cmd)))

(defun projectile-default-deploy-command (project-type)
  "Retrieve default deploy command for PROJECT-TYPE."
  (cond
   ((eq project-type 'maven) projectile-maven-test-cmd)
   ((eq project-type 'grunt) projectile-grunt-deploy-cmd)
   (t projectile-make-deploy-cmd)))

(defun projectile-default-release-command (project-type)
  "Retrieve default release command for PROJECT-TYPE."
  (cond
   ((eq project-type 'maven) projectile-maven-test-cmd)
   ((eq project-type 'grunt) projectile-grunt-release-cmd)
   (t projectile-make-release-cmd)))

(defun projectile-default-test-command (project-type)
  "Retrieve default test command for PROJECT-TYPE."
  (cond
   ((member project-type '(rails-rspec ruby-rspec)) projectile-ruby-rspec-cmd)
   ((member project-type '(rails-test ruby-test)) projectile-ruby-test-cmd)
   ((eq project-type 'django) projectile-django-test-cmd)
   ((eq project-type 'python) projectile-python-test-cmd)
   ((eq project-type 'symfony) projectile-symfony-test-cmd)
   ((eq project-type 'lein) projectile-lein-test-cmd)
   ((eq project-type 'make) projectile-make-test-cmd)
   ((eq project-type 'rebar) projectile-rebar-test-cmd)
   ((eq project-type 'maven) projectile-maven-test-cmd)
   ((eq project-type 'sbt) projectile-sbt-test-cmd)
   ((eq project-type 'grunt) projectile-grunt-test-cmd)
   (t projectile-make-test-cmd)))

(defun projectile-compilation-command (project)
  "Retrieve the compilation command for PROJECT."
  (or (gethash project projectile-compilation-cmd-map)
      (projectile-default-compilation-command (projectile-project-type))))

(defun projectile-deploy-command (project)
  "Retrieve the deploy command for PROJECT."
  (or (gethash project projectile-deploy-cmd-map)
      (projectile-default-deploy-command (projectile-project-type))))

(defun projectile-release-command (project)
  "Retrieve the release command for PROJECT."
  (or (gethash project projectile-release-cmd-map)
      (projectile-default-release-command (projectile-project-type))))

(defun projectile-test-command (project)
  "Retrieve the test command for PROJECT."
  (or (gethash project projectile-test-cmd-map)
      (projectile-default-test-command (projectile-project-type))))

(defun projectile-compile-project (arg)
  "Run project compilation command.

Normally you'll be prompted for a compilation command, unless
variable `compilation-read-command'.  You can force the prompt
with a prefix ARG."
  (interactive "P")
  (let* ((project-root (projectile-project-root))
         (default-cmd (projectile-compilation-command project-root))
         (compilation-cmd (if (or compilation-read-command arg)
                              (compilation-read-command default-cmd)
                            default-cmd))
         (default-directory project-root))
    (puthash project-root compilation-cmd projectile-compilation-cmd-map)
    (compilation-start compilation-cmd)))

(defun projectile-deploy-project (arg)
  "Run project deploy command.

Normally you'll be prompted for a deploy command, unless
variable `compilation-read-command'.  You can force the prompt
with a prefix ARG."
  (interactive "P")
  (let* ((project-root (projectile-project-root))
         (default-cmd (projectile-deploy-command project-root))
         (deploy-cmd (if (or compilation-read-command arg)
                         (compilation-read-command default-cmd)
                       default-cmd))
         (default-directory project-root))
    (puthash project-root deploy-cmd projectile-deploy-cmd-map)
    (compilation-start deploy-cmd)))

(defun projectile-release-project (&optional root-dir)
  "Run project release command.

Force path with ROOT-DIR parameter."
  (interactive "P")
  (if root-dir
      (setq projectile-project-root-dir root-dir)
    (setq projectile-project-root-dir nil))
  (let* ((project-root (projectile-project-root))
         (release-cmd (projectile-release-command project-root))
         (default-directory project-root))
    (puthash project-root release-cmd projectile-release-cmd-map)
    (compilation-start release-cmd)))

;; TODO - factor this duplication out
(defun projectile-test-project (arg)
  "Run project test command.

Normally you'll be prompted for a compilation command, unless
variable `compilation-read-command'.  You can force the prompt
with a prefix ARG."
  (interactive "P")
  (let* ((project-root (projectile-project-root))
         (default-cmd (projectile-test-command project-root))
         (test-cmd (if (or compilation-read-command arg)
                       (compilation-read-command default-cmd)
                     default-cmd))
         (default-directory project-root))
    (puthash project-root test-cmd projectile-test-cmd-map)
    (compilation-start test-cmd)))

(defun projectile-relevant-known-projects ()
  "Return a list of known projects except the current one (if present)."
  (if (projectile-project-p)
      (-difference projectile-known-projects
                   (list (abbreviate-file-name (projectile-project-root))))
    projectile-known-projects))

(defun projectile-switch-project (&optional arg)
  "Switch to a project we have visited before.
Invokes the command referenced by `projectile-switch-project-action' on switch.
With a prefix ARG invokes `projectile-commander' instead of
`projectile-switch-project-action.'"
  (interactive "P")
  (let* ((project-to-switch
          (projectile-completing-read "Switch to project: "
                                      (projectile-relevant-known-projects)))
         (default-directory project-to-switch)
         (switch-project-action (if arg
                                    'projectile-commander
                                  projectile-switch-project-action)))
    (if projectile-remember-window-configs
        (unless (projectile-restore-window-config (projectile-project-name))
          (funcall switch-project-action)
          (delete-other-windows))
      (funcall switch-project-action))
    (let ((project-switched project-to-switch))
      (run-hooks 'projectile-switch-project-hook))))

(defun projectile-find-file-in-directory ()
  "Jump to a file in a (maybe regular) directory.

This command will first prompt for the directory the file is in."
  (interactive)
  (let* ((directory (read-directory-name "Find file in directory: "))
         (default-directory directory)
         (projectile-require-project-root nil))
    (if (projectile-project-p)
        ;; target directory is in a project
        (let ((file (projectile-completing-read "Find file: "
                                                (projectile-dir-files directory))))
          (find-file (expand-file-name file (projectile-project-root)))
          (run-hooks 'projectile-find-file-hook))
      ;; target directory is not in a project
      (projectile-find-file))))

(defcustom projectile-switch-project-hook nil
  "Hooks run when project is switched.

The path to the opened project is available as PROJECT-SWITCHED"
  :group 'projectile
  :type 'hook)

(defun projectile-clear-known-projects ()
  "Clear both `projectile-known-projects' and `projectile-known-projects-file'."
  (interactive)
  (setq projectile-known-projects nil)
  (projectile-save-known-projects))

(defun projectile-remove-known-project ()
  "Remove a projected from the list of known projects."
  (interactive)
  (let ((project-to-remove
          (projectile-completing-read "Remove from known projects: "
                                      projectile-known-projects)))
    (setq projectile-known-projects
          (--reject (string= project-to-remove it) projectile-known-projects))
    (projectile-save-known-projects)
    (message "Project %s removed from the list of known projects." project-to-remove)))

(defun projectile-add-known-project (project-root)
  "Add PROJECT-ROOT to the list of known projects."
  (setq projectile-known-projects
        (-distinct
         (cons (abbreviate-file-name project-root) projectile-known-projects))))

(defun projectile-load-known-projects ()
  "Load saved projects from `projectile-known-projects-file'.
Also set `projectile-known-projects'."
  (setq projectile-known-projects
        (projectile-unserialize projectile-known-projects-file)))

;; load the known projects
(projectile-load-known-projects)

(defun projectile-save-known-projects ()
  "Save PROJECTILE-KNOWN-PROJECTS to PROJECTILE-KNOWN-PROJECTS-FILE."
  (projectile-serialize projectile-known-projects projectile-known-projects-file))

;;;; projectile-commander

(defconst projectile-commander-help-buffer "*Commander Help*")

(defvar projectile-commander-methods nil
  "List of file-selection methods for the `projectile-commander' command.
Each element is a list (KEY DESCRIPTION FUNCTION).
DESCRIPTION is a one-line description of what the key selects.")

;;;###autoload
(defun projectile-commander ()
  "Execute a Projectile command with a single letter.
The user is prompted for a single character indicating the action to invoke.
The `?' character describes then
available actions.

See `def-projectile-commander-method' for defining new methods."
  (interactive)
  (message "Commander [%s]: "
           (apply #'string (mapcar #'car projectile-commander-methods)))
  (let* ((ch (save-window-excursion
               (select-window (minibuffer-window))
               (read-char)))
         (method (cl-find ch projectile-commander-methods :key #'car)))
    (cond (method
           (funcall (cl-caddr method)))
          (t
           (message "No method for character: ?\\%c" ch)
           (ding)
           (sleep-for 1)
           (discard-input)
           (projectile-commander)))))

(defmacro def-projectile-commander-method (key description &rest body)
  "Define a new `projectile-commander' method.

KEY is the key the user will enter to choose this method.

DESCRIPTION is a one-line sentence describing how the method.

BODY is a series of forms which are evaluated when the find
is chosen."
  (let ((method `(lambda ()
                   ,@body)))
    `(setq projectile-commander-methods
           (cl-sort (cons (list ,key ,description ,method)
                          (cl-remove ,key projectile-commander-methods :key #'car))
                  #'< :key #'car))))

(def-projectile-commander-method ?? "Commander help buffer."
  (ignore-errors (kill-buffer projectile-commander-help-buffer))
  (with-current-buffer (get-buffer-create projectile-commander-help-buffer)
    (insert "Projectile Commander Methods:\n\n")
    (loop for (key line nil) in projectile-commander-methods
          do (insert (format "%c:\t%s\n" key line)))
    (goto-char (point-min))
    (help-mode)
    (display-buffer (current-buffer) t))
  (projectile-commander))

(def-projectile-commander-method ?a
  "Run ack on project."
  (call-interactively 'projectile-ack))

(def-projectile-commander-method ?A
  "Find ag on project."
  (call-interactively 'projectile-ag))

(def-projectile-commander-method ?f
  "Find file in project."
  (projectile-find-file))

(def-projectile-commander-method ?T
  "Find test file in project."
  (projectile-find-test-file))

(def-projectile-commander-method ?b
  "Switch to project buffer."
  (projectile-switch-to-buffer))

(def-projectile-commander-method ?d
  "Find directory in project."
  (projectile-find-dir))

(def-projectile-commander-method ?D
  "Open project root in dired."
  (projectile-dired))

(def-projectile-commander-method ?v
  "Open project root in vc-dir or magit."
  (projectile-vc))

(def-projectile-commander-method ?R
  "Regenerate the project's etags."
  (projectile-regenerate-tags))

(def-projectile-commander-method ?g
  "Run grep on project."
  (projectile-grep))

(def-projectile-commander-method ?s
  "Switch project."
  (projectile-switch-project))

(def-projectile-commander-method ?o
  "Run multi-occur on project buffers."
  (projectile-multi-occur))

(def-projectile-commander-method ?j
  "Find tag in project."
  (projectile-find-tag))

(def-projectile-commander-method ?k
  "Kill all project buffers."
  (projectile-kill-buffers))

(def-projectile-commander-method ?e
  "Find recently visited file in project."
  (projectile-recentf))


;;; Minor mode
(defvar projectile-mode-map
  (let ((map (make-sparse-keymap)))
    (let ((prefix-map (make-sparse-keymap)))
      (define-key prefix-map (kbd "4 b") 'projectile-switch-to-buffer-other-window)
      (define-key prefix-map (kbd "4 f") 'projectile-find-file-other-window)
      (define-key prefix-map (kbd "4 t") 'projectile-find-implementation-or-test-other-window)
      (define-key prefix-map (kbd "a") 'projectile-ack)
      (define-key prefix-map (kbd "A") 'projectile-ag)
      (define-key prefix-map (kbd "b") 'projectile-switch-to-buffer)
      (define-key prefix-map (kbd "c") 'projectile-compile-project)
      (define-key prefix-map (kbd "d") 'projectile-find-dir)
      (define-key prefix-map (kbd "D") 'projectile-dired)
      (define-key prefix-map (kbd "e") 'projectile-recentf)
      (define-key prefix-map (kbd "E") 'projectile-release-project)
      (define-key prefix-map (kbd "f") 'projectile-find-file)
      (define-key prefix-map (kbd "g") 'projectile-grep)
      (define-key prefix-map (kbd "i") 'projectile-invalidate-cache)
      (define-key prefix-map (kbd "j") 'projectile-find-tag)
      (define-key prefix-map (kbd "k") 'projectile-kill-buffers)
      (define-key prefix-map (kbd "l") 'projectile-find-file-in-directory)
      (define-key prefix-map (kbd "m") 'projectile-commander)
      (define-key prefix-map (kbd "o") 'projectile-multi-occur)
      (define-key prefix-map (kbd "p") 'projectile-test-project)
      (define-key prefix-map (kbd "P") 'projectile-deploy-project)
      (define-key prefix-map (kbd "r") 'projectile-replace)
      (define-key prefix-map (kbd "R") 'projectile-regenerate-tags)
      (define-key prefix-map (kbd "s") 'projectile-switch-project)
      (define-key prefix-map (kbd "t") 'projectile-toggle-between-implementation-and-test)
      (define-key prefix-map (kbd "T") 'projectile-find-test-file)
      (define-key prefix-map (kbd "v") 'projectile-vc)
      (define-key prefix-map (kbd "z") 'projectile-cache-current-file)
      (define-key map projectile-keymap-prefix prefix-map))
    map)
  "Keymap for Projectile mode.")

(easy-menu-change
 '("Tools") "Projectile"
 '(["Find file" projectile-find-file]
   ["Find test file" projectile-find-test-file]
   ["Find directory" projectile-find-dir]
   ["Find file in directory" projectile-find-file-in-directory]
   ["Switch to buffer" projectile-switch-to-buffer]
   ["Jump between implementation file and test file" projectile-toggle-between-implementation-and-test]
   ["Kill project buffers" projectile-kill-buffers]
   ["Recent files" projectile-recentf]
   "--"
   ["Open project in dired" projectile-dired]
   ["Switch to project" projectile-switch-project]
   ["Find in project (grep)" projectile-grep]
   ["Find in project (ack)" projectile-ack]
   ["Replace in project" projectile-replace]
   ["Multi-occur in project" projectile-multi-occur]
   "--"
   ["Cache current file" projectile-cache-current-file]
   ["Invalidate cache" projectile-invalidate-cache]
   ["Regenerate etags" projectile-regenerate-tags]
   "--"
   ["Compile project" projectile-compile-project]
   ["Test project" projectile-test-project]
   ["Deploy project" projectile-deploy-project]
   ["Release project" projectile-release-project]
   "--"
   ["About" projectile-version])
 "Search Files (Grep)...")

(easy-menu-change '("Tools") "--" nil "Search Files (Grep)...")

;;;###autoload
(defconst projectile-mode-line-lighter " Projectile"
  "The default lighter for `projectile-mode'.")

(defvar-local projectile-mode-line projectile-mode-line-lighter
  "The dynamic mode line lighter variable for `projectile-mode'.")

(defun projectile-update-mode-line ()
  "Report project in mode-line."
  (let* ((project-name (projectile-project-name))
         (message (format "%s[%s]" projectile-mode-line-lighter project-name)))
    (setq projectile-mode-line message))
  (force-mode-line-update))

;;;###autoload
(define-minor-mode projectile-mode
  "Minor mode to assist project management and navigation.

When called interactively, toggle `projectile-mode'.  With prefix
ARG, enable `projectile-mode' if ARG is positive, otherwise disable
it.

When called from Lisp, enable `projectile-mode' if ARG is omitted,
nil or positive.  If ARG is `toggle', toggle `projectile-mode'.
Otherwise behave as if called interactively.

\\{projectile-mode-map}"
  :lighter projectile-mode-line
  :keymap projectile-mode-map
  :group 'projectile
  :require 'projectile
  (cond
   (projectile-mode
    (add-hook 'find-file-hook 'projectile-cache-files-find-file-hook t t)
    (add-hook 'find-file-hook 'projectile-cache-projects-find-file-hook t t)
    (add-hook 'projectile-find-dir-hook 'projectile-cache-projects-find-file-hook)
    (add-hook 'find-file-hook 'projectile-update-mode-line t t))
   (t
    (remove-hook 'find-file-hook 'projectile-cache-files-find-file-hook t)
    (remove-hook 'find-file-hook 'projectile-cache-projects-find-file-hook t)
    (remove-hook 'find-file-hook 'projectile-update-mode-line t))))

;;;###autoload
(define-globalized-minor-mode projectile-global-mode
  projectile-mode
  projectile-on)

(defun projectile-on ()
  "Enable Projectile minor mode."
  (projectile-mode 1))

(defun projectile-off ()
  "Disable Projectile minor mode."
  (projectile-mode -1))

(defun projectile-global-on ()
  "Enable Projectile global minor mode."
  (projectile-global-mode +1))

(defun projectile-global-off ()
  "Disable Projectile global minor mode."
  (projectile-global-mode -1))

(provide 'projectile)

;;; projectile.el ends here<|MERGE_RESOLUTION|>--- conflicted
+++ resolved
@@ -967,11 +967,7 @@
    ((member project-type '(django python)) "test_")))
 
 (defun projectile-test-suffix (project-type)
-<<<<<<< HEAD
-  "Find default test files prefix based on PROJECT-TYPE."
-=======
   "Find default test files suffix based on PROJECT-TYPE."
->>>>>>> aa35454b
   (cond
    ((member project-type '(rails-rspec ruby-rspec)) "_spec")
    ((member project-type '(rails-test ruby-test lein)) "_test")
